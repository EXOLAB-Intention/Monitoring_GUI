--- conflicted
+++ resolved
@@ -21,16 +21,6 @@
 from PyQt5.QtWidgets import QScrollArea
 import pyqtgraph as pg
 
-<<<<<<< HEAD
-
-# Ajouter le chemin du répertoire parent de data_generator au PYTHONPATH
-sys.path.append(os.path.abspath(os.path.join(os.path.dirname(__file__), '..')))
-
-# Ajouter l'import du model_3d_viewer et du dialogue de mapping
-from plots.model_3d_viewer import Model3DWidget
-from plots.sensor_dialogue import SensorMappingDialog
-
-=======
 
 
 # Ajouter le chemin du répertoire parent de data_generator au PYTHONPATH
@@ -38,7 +28,6 @@
 # Ajouter l'import du model_3d_viewer et du dialogue de mapping
 from plots.model_3d_viewer import Model3DWidget
 from plots.sensor_dialogue import SensorMappingDialog
->>>>>>> 56ba0b17
 from data_generator.sensor_simulator import SensorSimulator
 
 class DashboardApp(QMainWindow):
@@ -629,11 +618,6 @@
     def stop_recording(self):
         self.recording = False
         self.record_button.setText("Record Start")
-<<<<<<< HEAD
-        self.record_button.setStyleSheet("font-size: 14px; padding: 8px 20px; background-color: none;")
-        self.record_button.setEnabled(False)  # Désactiver le bouton "Record Start"
-=======
->>>>>>> 56ba0b17
         self.show_recorded_data()
 
     def show_recorded_data(self):
