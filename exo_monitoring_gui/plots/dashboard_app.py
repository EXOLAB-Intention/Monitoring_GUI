'''
Regler le probleme des capteur IMU qui ne saffiche pas dans le 2D Plot apres avoir appuyé sur record stop et en etant dans le mode plot par groupe de capteur
'''
import sys
import os
import numpy as np # Gardé pour np.zeros, np.roll
from PyQt5.QtWidgets import (
    QApplication, QMainWindow, QWidget, QVBoxLayout, QHBoxLayout,
    QPushButton, QLabel, QTreeWidget, QTreeWidgetItem, QComboBox, 
    QMessageBox, QRadioButton, QButtonGroup, QScrollArea
)
from PyQt5.QtCore import Qt, QTimer # QThread, pyqtSignal sont dans le back
from PyQt5.QtGui import QColor, QBrush # QCursor n'est plus utilisé directement ici
import pyqtgraph as pg

# Ajouter le chemin du répertoire parent et du dossier back
sys.path.append(os.path.abspath(os.path.join(os.path.dirname(__file__), '..')))
sys.path.append(os.path.abspath(os.path.join(os.path.dirname(__file__), 'back')))

from plots.model_3d_viewer import Model3DWidget
from plots.sensor_dialogue import SensorMappingDialog
# Importer la logique depuis le fichier back
from .back.dashboard_app_back import DashboardAppBack # EthernetServerThread, ClientInitThread ne sont plus utilisés directement ici


class DashboardApp(QMainWindow):
    def __init__(self):
        super().__init__()
        # Style global de l'application
        self.setStyleSheet("""
            QMainWindow, QDialog {
                background-color: #f5f5f5;
            }
            QTabWidget::pane {
                border: 1px solid #d0d0d0;
                border-radius: 4px;
                background: white;
            }
            QTabBar::tab {
                background: #e8e8e8;
                border: 1px solid #d0d0d0;
                border-bottom: none;
                border-top-left-radius: 4px;
                border-top-right-radius: 4px;
                padding: 8px 16px;
                margin-right: 2px;
            }
            QTabBar::tab:selected {
                background: white;
                border-bottom: 1px solid white;
            }
            QTabBar::tab:hover:!selected {
                background: #f0f0f0;
            }
            QGroupBox {
                font-weight: bold;
                border: 1px solid #d0d0d0;
                border-radius: 4px;
                margin-top: 8px;
                padding-top: 16px;
            }
            QGroupBox::title {
                subcontrol-origin: margin;
                left: 10px;
                padding: 0 5px;
            }
            QTreeWidget, QTableWidget {
                border: 1px solid #d0d0d0;
                border-radius: 4px;
                background: white;
            }
            QComboBox {
                border: 1px solid #d0d0d0;
                border-radius: 4px;
                padding: 4px 10px;
                min-height: 25px;
            }
            QLineEdit {
                border: 1px solid #d0d0d0;
                border-radius: 4px;
                padding: 4px 8px;
            }
            QScrollArea {
                border: 1px solid #d0d0d0;
                border-radius: 4px;
                background: white;
            }
        """)
        self.setWindowTitle("Data Monitoring Software")
        self.resize(1600, 900)
        self.setMinimumSize(1400, 800)

        self.backend = DashboardAppBack(self)

        self.init_ui()
<<<<<<< HEAD
        self.timer = QTimer(self)
        self.timer.timeout.connect(self.update_data)
        self.timer.start(40)  # Mettre à jour les données toutes les 40 ms
=======
        self.backend.load_mappings()
        
>>>>>>> 7c8ee75e
        self.main_bar_re = self.some_method()
        self.main_bar_re._create_menubar()
    
    def some_method(self):
        from utils.Menu_bar import MainBar
        return MainBar(self)
    
    def init_ui(self):
        central_widget = QWidget()
        self.setCentralWidget(central_widget)
        main_layout = QVBoxLayout()
        central_widget.setLayout(main_layout)

        title_layout = QHBoxLayout()
        title_layout.addWidget(QLabel("Connected Systems"), stretch=1)
        title_layout.addWidget(QLabel("Graphics / Visual Zone"), stretch=2)
        title_layout.addWidget(QLabel("3D Perspective"), stretch=1)
        main_layout.addLayout(title_layout)

        content_layout = QHBoxLayout()
        main_layout.addLayout(content_layout, stretch=1)

        self.connected_systems = QTreeWidget()
        self.connected_systems.setHeaderHidden(True)
        self.connected_systems.setStyleSheet("""
            QTreeWidget {
                background-color: white;
                border: 1px solid #ccc;
                font-size: 14px;
            }
            QTreeWidget::item:selected {
                background-color: lightblue;
            }
        """)
        self.connected_systems.itemClicked.connect(self.on_sensor_clicked)

        sensors = ["EMG Data", "IMU Data", "pMMG Data"]
        for sensor_group in sensors:
            group_item = QTreeWidgetItem([sensor_group])
            self.connected_systems.addTopLevelItem(group_item)
            num_sensors = 6 if sensor_group == "IMU Data" else 8
            for i_sensor_init in range(1, num_sensors + 1):
                sensor_item = QTreeWidgetItem([f"{sensor_group[:-5]}{i_sensor_init}"])
                sensor_item.setForeground(0, QBrush(QColor("gray")))
                sensor_item.setHidden(False)
                group_item.addChild(sensor_item)
            group_item.setExpanded(True)

        left_panel = QVBoxLayout()
        left_panel.addWidget(self.connected_systems)

        self.display_mode_group = QButtonGroup()
        self.display_mode_layout = QHBoxLayout()
        self.single_sensor_mode = QRadioButton("1 sensor per plot")
        self.group_sensor_mode = QRadioButton("Plots by sensor groups")
        self.display_mode_group.addButton(self.single_sensor_mode)
        self.display_mode_group.addButton(self.group_sensor_mode)
        self.single_sensor_mode.setChecked(True)
        self.display_mode_layout.addWidget(self.single_sensor_mode)
        self.display_mode_layout.addWidget(self.group_sensor_mode)
        left_panel.addLayout(self.display_mode_layout)

        self.middle_placeholder = QWidget()
        self.middle_layout = QVBoxLayout()
        self.middle_placeholder.setLayout(self.middle_layout)
        scroll_area = QScrollArea()
        scroll_area.setWidgetResizable(True)
        scroll_area.setWidget(self.middle_placeholder)
        middle_panel = QVBoxLayout()
        middle_panel.addWidget(scroll_area)

        right_panel = QVBoxLayout()
        label_3d_title = QLabel("3D Perspective")
        label_3d_title.setAlignment(Qt.AlignCenter)
        label_3d_title.setStyleSheet("font-size: 14px; font-weight: bold;")
        right_panel.addWidget(label_3d_title)
        self.model_3d_widget = Model3DWidget()
        right_panel.addWidget(self.model_3d_widget, stretch=3)
        self.animate_button = QPushButton("Start Animation")
        self.animate_button.clicked.connect(self.toggle_animation)
        right_panel.addWidget(self.animate_button)
        self.reset_view_button = QPushButton("Reset View")
        self.reset_view_button.clicked.connect(self.reset_model_view)
        right_panel.addWidget(self.reset_view_button)
        self.config_button = QPushButton("Configure Sensor Mapping")
        self.config_button.setStyleSheet("font-size: 14px; padding: 8px 20px;")
        self.config_button.clicked.connect(self.open_sensor_mapping_dialog)
        right_panel.addWidget(self.config_button)
        self.default_config_button = QPushButton("Set Up Default Assignments")
        # Styles des boutons (chaînes multilignes échappées)
        self.default_config_button.setStyleSheet("""
            QPushButton {
                background-color: #9C27B0;
                border: none;
                border-radius: 6px;
                padding: 8px 16px;
                color: white;
                font-size: 14px;
                font-weight: 500;
                text-align: center;
                min-width: 120px;
            }
            QPushButton:hover {
                background-color: #8E24AA;
            }
            QPushButton:pressed {
                background-color: #7B1FA2;
            }
        """)
        self.default_config_button.clicked.connect(self.setup_default_mappings)
        right_panel.addWidget(self.default_config_button)

<<<<<<< HEAD
        # Ajouter un nouveau bouton pour contrôler la prédiction de mouvement
        self.motion_prediction_button = QPushButton("Enable Smart Movement")
        self.motion_prediction_button.setStyleSheet("""
            QPushButton {
                background-color: #9C27B0;
                border: none;
                border-radius: 6px;
                padding: 8px 16px;
                color: white;
                font-size: 14px;
                font-weight: 500;
                text-align: center;
                min-width: 120px;
            }
            QPushButton:hover {
                background-color: #8E24AA;
            }
            QPushButton:pressed {
                background-color: #7B1FA2;
            }
        """)
        self.motion_prediction_button.clicked.connect(self.toggle_motion_prediction)
        right_panel.addWidget(self.motion_prediction_button)

        # Ajout des panneaux gauche / centre / droite
        content_layout.addLayout(left_panel, stretch=1)  # Réduire la largeur de la section "Connected Systems"
        content_layout.addLayout(middle_panel, stretch=4)  # Augmenter la largeur de la section "Graphics / Visual Zone"
=======
        content_layout.addLayout(left_panel, stretch=1)
        content_layout.addLayout(middle_panel, stretch=4)
>>>>>>> 7c8ee75e
        content_layout.addLayout(right_panel, stretch=2)
        
        footer_layout = QHBoxLayout()
        self.connect_button = QPushButton("Connect")
        self.connect_button.clicked.connect(self.backend.connect_sensors)
        self.record_button = QPushButton("Record Start")
        self.record_button.clicked.connect(self.backend.toggle_recording)
        self.record_button.setEnabled(False)

        button_style = ("""
        QPushButton {
            background-color: #f0f0f0;
            border: 1px solid #d0d0d0;
            border-radius: 6px;
            padding: 8px 16px;
            color: #333;
            font-size: 14px;
            font-weight: 500;
            text-align: center;
            min-width: 120px;
        }
        QPushButton:hover {
            background-color: #e0e0e0;
            border: 1px solid #c0c0c0;
        }
        QPushButton:pressed {
            background-color: #d0d0d0;
            border: 1px solid #b0b0b0;
        }
        QPushButton:disabled {
            background-color: #f9f9f9;
            border: 1px solid #e0e0e0;
            color: #a0a0a0;
        }
        """)
        record_button_style = ("""
        QPushButton {
            background-color: #4caf50;
            border: none;
            border-radius: 6px;
            padding: 8px 16px;
            color: white;
            font-size: 14px;
            font-weight: 500;
            text-align: center;
            min-width: 120px;
        }
        QPushButton:hover {
            background-color: #43a047;
        }
        QPushButton:pressed {
            background-color: #388e3c;
        }
        """)
        animate_button_style = ("""
        QPushButton {
            background-color: #2196f3;
            border: none;
            border-radius: 6px;
            padding: 8px 16px;
            color: white;
            font-size: 14px;
            font-weight: 500;
            text-align: center;
            min-width: 120px;
        }
        QPushButton:hover {
            background-color: #1e88e5;
        }
        QPushButton:pressed {
            background-color: #1976d2;
        }
        """)
        reset_view_button_style = ("""
        QPushButton {
            background-color: #9e9e9e;
            border: none;
            border-radius: 6px;
            padding: 8px 16px;
            color: white;
            font-size: 14px;
            font-weight: 500;
            text-align: center;
            min-width: 120px;
        }
        QPushButton:hover {
            background-color: #8e8e8e;
        }
        QPushButton:pressed {
            background-color: #757575;
        }
        """)
        config_button_style = ("""
        QPushButton {
            background-color: #ff9800;
            border: none;
            border-radius: 6px;
            padding: 8px 16px;
            color: white;
            font-size: 14px;
            font-weight: 500;
            text-align: center;
            min-width: 120px;
        }
        QPushButton:hover {
            background-color: #fb8c00;
        }
        QPushButton:pressed {
            background-color: #f57c00;
        }
        """)

        self.animate_button.setStyleSheet(animate_button_style)
        self.reset_view_button.setStyleSheet(reset_view_button_style)
        self.config_button.setStyleSheet(config_button_style)
        self.connect_button.setStyleSheet(button_style)
        self.record_button.setStyleSheet(record_button_style)
        
        for btn in (self.connect_button, self.record_button):
            footer_layout.addWidget(btn)
        main_layout.addLayout(footer_layout)

        self.plots = {}
        self.highlighted_sensors = set()
        self.group_plots = {}

        self.display_mode_group.buttonClicked.connect(self.on_display_mode_changed)

    def reset_sensor_display(self):
        for i_group_item in range(self.connected_systems.topLevelItemCount()):
            group_item = self.connected_systems.topLevelItem(i_group_item)
            sensor_type_prefix = group_item.text(0).split()[0][:-5]
            num_sensors_in_group = 6 if sensor_type_prefix == "IMU" else 8
            for j_sensor_item in range(group_item.childCount()):
                sensor_item = group_item.child(j_sensor_item)
                sensor_item.setText(0, f"{sensor_type_prefix}{j_sensor_item+1}")
                sensor_item.setForeground(0, QBrush(QColor("gray")))
                sensor_item.setHidden(False)

    def update_sensor_tree_from_config(self, sensor_config):
        if not sensor_config: return

        for i_group_idx in range(self.connected_systems.topLevelItemCount()):
            group_item = self.connected_systems.topLevelItem(i_group_idx)
            for j_sensor_idx in range(group_item.childCount()):
                group_item.child(j_sensor_idx).setHidden(True)

        emg_group_item = self.find_sensor_group_item("EMG Data")
        if emg_group_item:
            num_emg_configured = len(sensor_config.get('emg_ids', []))
            for idx in range(min(num_emg_configured, emg_group_item.childCount())):
                sensor_id = sensor_config['emg_ids'][idx]
                sensor_item = emg_group_item.child(idx)
                sensor_item.setText(0, f"EMG{sensor_id}")
                sensor_item.setForeground(0, QBrush(QColor("green")))
                sensor_item.setHidden(False)

        imu_group_item = self.find_sensor_group_item("IMU Data")
        if imu_group_item:
            num_imu_configured = len(sensor_config.get('imu_ids', []))
            while imu_group_item.childCount() < num_imu_configured:
                 QTreeWidgetItem(imu_group_item)
            for idx in range(imu_group_item.childCount()):
                imu_group_item.child(idx).setHidden(True)
            for idx in range(num_imu_configured):
                sensor_id = sensor_config['imu_ids'][idx]
                sensor_item = imu_group_item.child(idx)
                sensor_item.setText(0, f"IMU{sensor_id}")
                sensor_item.setForeground(0, QBrush(QColor("green")))
                sensor_item.setHidden(False)

        pmmg_group_item = self.find_sensor_group_item("pMMG Data")
        if pmmg_group_item:
            num_pmmg_configured = len(sensor_config.get('pmmg_ids', []))
            for idx in range(min(num_pmmg_configured, pmmg_group_item.childCount())):
                sensor_id = sensor_config['pmmg_ids'][idx]
                sensor_item = pmmg_group_item.child(idx)
                sensor_item.setText(0, f"pMMG{sensor_id}")
                sensor_item.setForeground(0, QBrush(QColor("green")))
                sensor_item.setHidden(False)
        
        self.refresh_sensor_tree_with_mappings(
            self.backend.emg_mappings, 
            self.backend.pmmg_mappings
        )
        if self.group_sensor_mode.isChecked() and not self.group_plots:
            self.create_group_plots()

    def find_sensor_group_item(self, group_name):
        for i_find_group in range(self.connected_systems.topLevelItemCount()):
            item = self.connected_systems.topLevelItem(i_find_group)
            if item.text(0) == group_name: return item
        return None

    def create_group_plots(self):
        if not self.group_plots:
            if self.backend.sensor_config and self.backend.sensor_config.get('emg_ids'):
                plot_widget_emg = pg.PlotWidget(title="EMG Group")
                plot_widget_emg.setBackground('#1e1e1e')
                plot_widget_emg.getAxis('left').setTextPen('white')
                plot_widget_emg.getAxis('bottom').setTextPen('white')
                plot_widget_emg.showGrid(x=True, y=True, alpha=0.3)
                plot_widget_emg.setTitle("EMG Group", color='white', size='14pt')
                self.middle_layout.addWidget(plot_widget_emg)
                self.group_plots["EMG"] = plot_widget_emg
                self.backend.group_plot_data["EMG"] = {}

            if self.backend.sensor_config and self.backend.sensor_config.get('pmmg_ids'):
                plot_widget_pmmg = pg.PlotWidget(title="pMMG Group")
                plot_widget_pmmg.setBackground('#1e1e1e')
                plot_widget_pmmg.getAxis('left').setTextPen('white')
                plot_widget_pmmg.getAxis('bottom').setTextPen('white')
                plot_widget_pmmg.showGrid(x=True, y=True, alpha=0.3)
                plot_widget_pmmg.setTitle("pMMG Group", color='white', size='14pt')
                self.middle_layout.addWidget(plot_widget_pmmg)
                self.group_plots["pMMG"] = plot_widget_pmmg
                self.backend.group_plot_data["pMMG"] = {}

    def on_sensor_clicked(self, item_clicked, column):
        if item_clicked.childCount() > 0: return
        if item_clicked.foreground(0).color() != QColor("green"):
            QMessageBox.warning(self, "Error", "The sensor is not connected. Please connect the sensor first.")
            return

        sensor_name_full = item_clicked.text(0)
        sensor_name_base = sensor_name_full.split()[0]

        if self.backend.recording_stopped:
            self.plot_recorded_sensor_data(sensor_name_full, sensor_name_base)
        else:
            if self.single_sensor_mode.isChecked():
                if sensor_name_base in self.plots:
                    self.remove_sensor_plot(sensor_name_base)
                else:
                    self.create_individual_plot(sensor_name_full, sensor_name_base)
            elif self.group_sensor_mode.isChecked():
                if sensor_name_base.startswith("IMU"):
                    if sensor_name_base in self.plots:
                        self.remove_sensor_plot(sensor_name_base)
                    else:
                        self.create_individual_plot(sensor_name_full, sensor_name_base, is_group_mode_imu=True)
                else:
                    sensor_group_type = "EMG" if sensor_name_base.startswith("EMG") else "pMMG"
                    if sensor_group_type in self.group_plots:
                        if sensor_name_full in self.backend.group_plot_data.get(sensor_group_type, {}):
                            self.remove_sensor_curve_from_group_plot(sensor_name_full, sensor_group_type)
                        else:
                            self.add_sensor_curve_to_group_plot(sensor_name_full, sensor_group_type)
    
    def plot_recorded_sensor_data(self, sensor_name_full, sensor_name_base):
        recorded_data = self.backend.recorded_data
        
        # Check if specific sensor type has any data
        has_data = False
        sensor_prefix_short = sensor_name_base[:3] # EMG, IMU
        sensor_prefix_long = sensor_name_base[:4] # pMMG
        if sensor_prefix_short in recorded_data and recorded_data[sensor_prefix_short] and recorded_data[sensor_prefix_short][0]:
            has_data = True
        elif sensor_prefix_long in recorded_data and recorded_data[sensor_prefix_long] and recorded_data[sensor_prefix_long][0]:
            has_data = True

        if not has_data:
            QMessageBox.information(self, "No Data", f"No recorded data available for {sensor_name_base}.")
            return

        if self.group_sensor_mode.isChecked() and not sensor_name_base.startswith("IMU"):
            sensor_group_type = "EMG" if sensor_name_base.startswith("EMG") else "pMMG"
            if sensor_group_type not in self.group_plots: self.create_group_plots()
            plot_widget = self.group_plots.get(sensor_group_type)
            if not plot_widget: return

            is_already_plotted = any(hasattr(p_item, 'name') and p_item.name() == sensor_name_full for p_item in plot_widget.listDataItems())
            if is_already_plotted: return

            sensor_id_str = ''.join(filter(str.isdigit, sensor_name_base))
            if not sensor_id_str: return
            sensor_idx = int(sensor_id_str) - 1

            data_array_key = "EMG" if sensor_group_type == "EMG" else "pMMG"
            if sensor_idx < len(recorded_data[data_array_key]):
                data_to_plot = recorded_data[data_array_key][sensor_idx]
                if data_to_plot:
                    color_idx = sensor_idx % 8
                    plot_widget.plot(data_to_plot, pen=pg.mkPen(['r', 'g', 'b', 'y', 'c', 'm', 'orange', 'w'][color_idx], width=2), name=sensor_name_full)
            if plot_widget.legend is None: plot_widget.addLegend()
            self.highlight_sensor_item(sensor_name_base)
        else:
            if sensor_name_base in self.plots:
                plot_widget = self.plots[sensor_name_base]
                plot_widget.clear()
            else:
                plot_widget = pg.PlotWidget(title=sensor_name_full)
                plot_widget.setBackground('#1e1e1e')
                plot_widget.getAxis('left').setTextPen('white')
                plot_widget.getAxis('bottom').setTextPen('white')
                plot_widget.showGrid(x=True, y=True, alpha=0.3)
                plot_widget.setTitle(sensor_name_full, color='white', size='14pt')
                self.middle_layout.addWidget(plot_widget)
                self.plots[sensor_name_base] = plot_widget

            sensor_id_str = ''.join(filter(str.isdigit, sensor_name_base))
            if not sensor_id_str: return
            sensor_idx = int(sensor_id_str) - 1

            if sensor_name_base.startswith("EMG") and sensor_idx < len(recorded_data["EMG"]):
                if recorded_data["EMG"][sensor_idx]: plot_widget.plot(recorded_data["EMG"][sensor_idx], pen=pg.mkPen('b', width=2))
            elif sensor_name_base.startswith("pMMG") and sensor_idx < len(recorded_data["pMMG"]):
                if recorded_data["pMMG"][sensor_idx]: plot_widget.plot(recorded_data["pMMG"][sensor_idx], pen=pg.mkPen('b', width=2))
            elif sensor_name_base.startswith("IMU") and sensor_idx < len(recorded_data["IMU"]):
                quaternion_data = recorded_data["IMU"][sensor_idx]
                if quaternion_data:
                    for i_quat, axis_label in enumerate(['w', 'x', 'y', 'z']):
                        plot_widget.plot([q[i_quat] for q in quaternion_data], pen=pg.mkPen(['r', 'g', 'b', 'y'][i_quat], width=2), name=axis_label)
                    if plot_widget.legend is None: plot_widget.addLegend()
            self.highlight_sensor_item(sensor_name_base)

    def create_individual_plot(self, sensor_name_full, sensor_name_base, is_group_mode_imu=False):
        if sensor_name_base in self.plots: return
        plot_widget = pg.PlotWidget(title=sensor_name_full)
        plot_widget.setBackground('#1e1e1e'); plot_widget.getAxis('left').setTextPen('white'); plot_widget.getAxis('bottom').setTextPen('white')
        plot_widget.showGrid(x=True, y=True, alpha=0.3); plot_widget.setTitle(sensor_name_full, color='white', size='14pt')
        self.middle_layout.addWidget(plot_widget)
        self.plots[sensor_name_base] = plot_widget
        
        if sensor_name_base.startswith("IMU"):
            for axis_l in ['w', 'x', 'y', 'z']:
                self.backend.plot_data[f"{sensor_name_base}_{axis_l}"] = np.zeros(100)
        else:
            self.backend.plot_data[sensor_name_base] = np.zeros(100)
        self.highlight_sensor_item(sensor_name_base)
        if is_group_mode_imu: self.highlighted_sensors.add(sensor_name_base)

    def add_sensor_curve_to_group_plot(self, sensor_name_full, sensor_group_type):
        if sensor_group_type not in self.group_plots:
            self.create_group_plots()
            if sensor_group_type not in self.group_plots: return

        if sensor_group_type not in self.backend.group_plot_data:
            self.backend.group_plot_data[sensor_group_type] = {}
        self.backend.group_plot_data[sensor_group_type][sensor_name_full] = np.zeros(100)
        self.highlight_sensor_item(sensor_name_full.split()[0])

    def remove_sensor_plot(self, sensor_name_base):
        if sensor_name_base in self.plots:
            plot_widget = self.plots.pop(sensor_name_base)
            plot_widget.setParent(None); plot_widget.deleteLater()
            if sensor_name_base.startswith("IMU"):
                for axis_l_rem in ['w', 'x', 'y', 'z']:
                    self.backend.plot_data.pop(f"{sensor_name_base}_{axis_l_rem}", None)
            else:
                self.backend.plot_data.pop(sensor_name_base, None)
            self.unhighlight_sensor_item(sensor_name_base)

    def remove_sensor_curve_from_group_plot(self, sensor_name_full, sensor_group_type):
        if sensor_group_type in self.group_plots and sensor_group_type in self.backend.group_plot_data:
            self.backend.group_plot_data[sensor_group_type].pop(sensor_name_full, None)
            self.unhighlight_sensor_item(sensor_name_full.split()[0])

    def highlight_sensor_item(self, sensor_name_base):
        for i_hl_group in range(self.connected_systems.topLevelItemCount()):
            group_item = self.connected_systems.topLevelItem(i_hl_group)
            for j_hl_sensor in range(group_item.childCount()):
                sensor_item = group_item.child(j_hl_sensor)
                if sensor_item.text(0).startswith(sensor_name_base):
                    sensor_item.setBackground(0, QBrush(QColor("lightblue")))
                    self.highlighted_sensors.add(sensor_name_base)

    def unhighlight_sensor_item(self, sensor_name_base):
        for i_uhl_group in range(self.connected_systems.topLevelItemCount()):
            group_item = self.connected_systems.topLevelItem(i_uhl_group)
            for j_uhl_sensor in range(group_item.childCount()):
                sensor_item = group_item.child(j_uhl_sensor)
                if sensor_item.text(0).startswith(sensor_name_base):
                    sensor_item.setBackground(0, QBrush(QColor("white")))
                    self.highlighted_sensors.discard(sensor_name_base)

    def update_live_plots(self, packet):
        if not self.backend.recording or not self.backend.sensor_config: return

        for sensor_name_base, plot_widget in self.plots.items():
            sensor_type = ''.join(filter(str.isalpha, sensor_name_base))
            sensor_id_str = ''.join(filter(str.isdigit, sensor_name_base))
            if not sensor_id_str: continue
            sensor_id = int(sensor_id_str)

            cfg = self.backend.sensor_config
            if sensor_type == "EMG" and sensor_id in cfg.get('emg_ids', []):
                data_idx = cfg['emg_ids'].index(sensor_id)
                if data_idx < len(packet.get('emg',[])):
                    val = packet['emg'][data_idx]
                    p_data = self.backend.plot_data.get(sensor_name_base)
                    if p_data is not None:
                        p_data = np.roll(p_data, -1); p_data[-1] = val
                        self.backend.plot_data[sensor_name_base] = p_data
                        plot_widget.plot(p_data, clear=True, pen=pg.mkPen('b', width=2))
            elif sensor_type == "pMMG" and sensor_id in cfg.get('pmmg_ids', []):
                data_idx = cfg['pmmg_ids'].index(sensor_id)
                if data_idx < len(packet.get('pmmg',[])):
                    val = packet['pmmg'][data_idx]
                    p_data = self.backend.plot_data.get(sensor_name_base)
                    if p_data is not None:
                        p_data = np.roll(p_data, -1); p_data[-1] = val
                        self.backend.plot_data[sensor_name_base] = p_data
                        plot_widget.plot(p_data, clear=True, pen=pg.mkPen('b', width=2))
            elif sensor_type == "IMU" and sensor_id in cfg.get('imu_ids', []):
                data_idx = cfg['imu_ids'].index(sensor_id)
                if data_idx < len(packet.get('imu',[])):
                    quat = packet['imu'][data_idx]
                    if self.backend._is_valid_quaternion(quat):
                        plot_widget.clear()
                        for i_ax, ax_lab in enumerate(['w', 'x', 'y', 'z']):
                            key = f"{sensor_name_base}_{ax_lab}"
                            ax_data = self.backend.plot_data.get(key)
                            if ax_data is not None:
                                ax_data = np.roll(ax_data, -1); ax_data[-1] = quat[i_ax]
                                self.backend.plot_data[key] = ax_data
                                plot_widget.plot(ax_data, pen=pg.mkPen(['r', 'g', 'b', 'y'][i_ax], width=2), name=ax_lab)
                        if plot_widget.legend is None: plot_widget.addLegend()
        
        if self.group_sensor_mode.isChecked():
            for group_type, plot_widget in self.group_plots.items():
                plot_widget.clear()
                if group_type in self.backend.group_plot_data:
                    cfg = self.backend.sensor_config
                    colors = ['r', 'g', 'b', 'y', 'c', 'm', 'orange', 'w']
                    for s_name_full, live_data_arr in self.backend.group_plot_data[group_type].items():
                        s_base = s_name_full.split()[0]
                        s_type = ''.join(filter(str.isalpha, s_base))
                        s_id_str = ''.join(filter(str.isdigit, s_base))
                        if not s_id_str: continue
                        s_id = int(s_id_str)
                        val_plot = None
                        id_list_key, packet_data_key = ('emg_ids', 'emg') if s_type == "EMG" and group_type == "EMG" else (('pmmg_ids', 'pmmg') if s_type == "pMMG" and group_type == "pMMG" else (None,None))
                        if id_list_key and s_id in cfg.get(id_list_key,[]):
                            d_idx = cfg[id_list_key].index(s_id)
                            if d_idx < len(packet.get(packet_data_key,[])):
                                val_plot = packet[packet_data_key][d_idx]
                        if val_plot is not None:
                            live_data_arr = np.roll(live_data_arr, -1); live_data_arr[-1] = val_plot
                            self.backend.group_plot_data[group_type][s_name_full] = live_data_arr
                            plot_widget.plot(live_data_arr, pen=pg.mkPen(colors[(s_id -1) % 8], width=2), name=s_name_full)
                if plot_widget.legend is None and self.backend.group_plot_data.get(group_type): plot_widget.addLegend()

    def on_display_mode_changed(self, button_clicked=None):
        # button_clicked n'est pas toujours fourni, se fier à isChecked()
        is_now_single_mode = self.single_sensor_mode.isChecked()
        is_now_group_mode = self.group_sensor_mode.isChecked()

        if self.backend.recording:
            QMessageBox.warning(self, 'Warning', "You cannot change display mode while recording.")
            # Revert to previous state if a change was attempted
            if button_clicked == self.single_sensor_mode and not is_now_single_mode: # tried to switch to group
                 self.single_sensor_mode.setChecked(True)
            elif button_clicked == self.group_sensor_mode and not is_now_group_mode: # tried to switch to single
                 self.group_sensor_mode.setChecked(True)
            return

        reply = QMessageBox.question(self, 'Change Mode', "Changing display mode will clear current plots. Continue?", QMessageBox.Yes | QMessageBox.No, QMessageBox.No)
        if reply == QMessageBox.Yes:
            self.update_display_mode_ui()
        else:
            # Revert selection if user cancelled
            if is_now_single_mode and button_clicked == self.group_sensor_mode: # Was single, clicked group, cancelled -> stay single
                self.single_sensor_mode.setChecked(True)
            elif is_now_group_mode and button_clicked == self.single_sensor_mode: # Was group, clicked single, cancelled -> stay group
                self.group_sensor_mode.setChecked(True)

    def update_display_mode_ui(self):
        for sb_name in list(self.plots.keys()): self.remove_sensor_plot(sb_name)
        self.plots.clear()
        for grp_type in list(self.group_plots.keys()):
            plot_w = self.group_plots.pop(grp_type); plot_w.setParent(None); plot_w.deleteLater()
        self.group_plots.clear()
        if "EMG" in self.backend.group_plot_data: self.backend.group_plot_data["EMG"].clear()
        if "pMMG" in self.backend.group_plot_data: self.backend.group_plot_data["pMMG"].clear()
        for sb_name_hl in list(self.highlighted_sensors): self.unhighlight_sensor_item(sb_name_hl)
        self.highlighted_sensors.clear()
        if self.group_sensor_mode.isChecked(): self.create_group_plots()

    def show_recorded_data_on_plots(self, recorded_data):
        self.update_display_mode_ui()
        rec_data = self.backend.recorded_data # Use backend's copy
        has_any_data = False
        for sensor_key in ["EMG", "IMU", "pMMG"]:
            if rec_data.get(sensor_key) and any(rec_data[sensor_key]) and any(d for d in rec_data[sensor_key] if d):
                has_any_data = True
                break
        
        if not has_any_data:
            QMessageBox.warning(self, 'Warning', "No data was recorded.")
            self.record_button.setEnabled(True)
            if self.backend.client_socket: self.connect_button.setText("Disconnect"); self.connect_button.setEnabled(True)
            else: self.connect_button.setText("Connect"); self.connect_button.setEnabled(True)
            return

        if self.backend.sensor_config:
            cfg = self.backend.sensor_config
            for key, id_list_name in [("EMG", 'emg_ids'), ("pMMG", 'pmmg_ids'), ("IMU", 'imu_ids')]:
                for idx, s_id_val in enumerate(cfg.get(id_list_name, [])):
                    if idx < len(rec_data.get(key,[])) and rec_data[key][idx]:
                        s_base_plot = f"{key}{s_id_val}"
                        item_t = self.find_sensor_item_by_base_name(s_base_plot)
                        s_full_plot = item_t.text(0) if item_t else s_base_plot
                        self.plot_recorded_sensor_data(s_full_plot, s_base_plot)

    def find_sensor_item_by_base_name(self, sensor_name_base):
        for i_find_item_group in range(self.connected_systems.topLevelItemCount()):
            group_item = self.connected_systems.topLevelItem(i_find_item_group)
            for j_find_item_sensor in range(group_item.childCount()):
                sensor_item = group_item.child(j_find_item_sensor)
                if sensor_item.text(0).startswith(sensor_name_base): return sensor_item
        return None

    def toggle_animation(self):
        is_walking = self.model_3d_widget.toggle_animation()
        self.animate_button.setText("Stop Animation" if is_walking else "Start Animation")
        anim_style_on = """QPushButton { background-color: #f44336; border: none; border-radius: 6px; padding: 8px 16px; color: white; font-size: 14px; font-weight: 500; text-align: center; min-width: 120px; } QPushButton:hover { background-color: #e53935; } QPushButton:pressed { background-color: #d32f2f; }"""
        anim_style_off = """QPushButton { background-color: #2196f3; border: none; border-radius: 6px; padding: 8px 16px; color: white; font-size: 14px; font-weight: 500; text-align: center; min-width: 120px; } QPushButton:hover { background-color: #1e88e5; } QPushButton:pressed { background-color: #1976d2; }"""
        self.animate_button.setStyleSheet(anim_style_on if is_walking else anim_style_off)

    def reset_model_view(self):
        start_rot = (self.model_3d_widget.model_viewer.rotation_x, self.model_3d_widget.model_viewer.rotation_y, self.model_3d_widget.model_viewer.rotation_z)
        self._anim_steps_count = 10 # Use instance var for steps
        if not hasattr(self, '_reset_view_timer_obj'): # Ensure timer is instance variable
            self._reset_view_timer_obj = QTimer(self)
            self._reset_view_timer_obj.timeout.connect(self._animation_step_exec)
        self._animation_step_counter_val = 0
        self._start_rotation_anim_val = start_rot
        if not self._reset_view_timer_obj.isActive(): self._reset_view_timer_obj.start(20)

    def _animation_step_exec(self):
        self._animation_step_counter_val +=1
        prog = self._animation_step_counter_val / self._anim_steps_count
        rx, ry, rz = self._start_rotation_anim_val
        self.model_3d_widget.model_viewer.rotation_x = rx * (1 - prog)
        self.model_3d_widget.model_viewer.rotation_y = ry * (1 - prog)
        self.model_3d_widget.model_viewer.rotation_z = rz * (1 - prog)
        self.model_3d_widget.model_viewer.update()
        if self._animation_step_counter_val >= self._anim_steps_count: self._reset_view_timer_obj.stop()

    def open_sensor_mapping_dialog(self):
        curr_maps = self.backend.get_current_mappings_for_dialog()
        dialog = SensorMappingDialog(self, curr_maps)
        dialog.mappings_updated.connect(self.backend.update_sensor_mappings)
        dialog.exec_()

<<<<<<< HEAD
    def update_sensor_mappings(self, emg_mappings, imu_mappings, pmmg_mappings):
        """Mettre à jour les mappages de capteurs après fermeture du dialogue"""
        # Mettre à jour les mappages IMU
        for imu_id, body_part in imu_mappings.items():
            self.model_3d_widget.map_imu_to_body_part(imu_id, body_part)
        
        # Stocker les mappages EMG et pMMG
        self.emg_mappings = emg_mappings
        self.pmmg_mappings = pmmg_mappings
        
        # Mettre à jour les mappages dans le modèle 3D
        self.model_3d_widget.model_viewer.set_emg_mapping(emg_mappings)
        self.model_3d_widget.model_viewer.set_pmmg_mapping(pmmg_mappings)
        
        # Mettre à jour l'interface utilisateur pour refléter les nouveaux mappages
        self.refresh_sensor_tree()
        self.save_mappings()  # Sauvegarder les changements immédiatement

    def refresh_sensor_tree(self):
        """Mettre à jour l'arbre des capteurs pour refléter les mappages actuels"""
        # Parcourir tous les éléments de l'arbre
        for i in range(self.connected_systems.topLevelItemCount()):
            group_item = self.connected_systems.topLevelItem(i)
            sensor_type = group_item.text(0).split()[0]  # "EMG", "IMU" ou "pMMG"
            
            for j in range(group_item.childCount()):
                sensor_item = group_item.child(j)
                sensor_name = sensor_item.text(0).split()[0]  # Ex: "EMG1", "IMU2", etc.
                
                if sensor_name.startswith("IMU"):
                    sensor_id = int(sensor_name[3:])
                    mappings = self.model_3d_widget.get_current_mappings()
                    if sensor_id in mappings:
                        body_part = mappings[sensor_id]
                        body_part_ui = self._convert_model_part_to_ui(body_part)
                        sensor_item.setText(0, f"{sensor_name} ({body_part_ui})")
                
                elif sensor_name.startswith("EMG") and hasattr(self, 'emg_mappings'):
                    sensor_id = int(sensor_name[3:])
                    if sensor_id in self.emg_mappings:
                        body_part = self.emg_mappings[sensor_id]
                        body_part_ui = self._convert_model_part_to_ui(body_part)
                        sensor_item.setText(0, f"{sensor_name} ({body_part_ui})")
                
                elif sensor_name.startswith("pMMG") and hasattr(self, 'pmmg_mappings'):
                    sensor_id = int(sensor_name[4:])
                    if sensor_id in self.pmmg_mappings:
                        body_part = self.pmmg_mappings[sensor_id]
                        body_part_ui = self._convert_model_part_to_ui(body_part)
                        sensor_item.setText(0, f"{sensor_name} ({body_part_ui})")

    def _convert_model_part_to_ui(self, model_part):
        """Convertit les noms des parties du modèle 3D vers des noms plus lisibles pour l'UI."""
        mapping = {
            'head': 'Head',
            'neck': 'Neck',
            'torso': 'Torso',
        }
        return mapping.get(model_part, model_part)

    def save_mappings(self):
        """Save sensor mappings to a JSON file"""
        mappings = {
            'EMG': self.emg_mappings,
            'IMU': self.model_3d_widget.get_current_mappings(),
            'pMMG': self.pmmg_mappings
        }
        
        # Convert keys to strings for JSON serialization
        serializable_mappings = {}
        for sensor_type, mapping in mappings.items():
            serializable_mappings[sensor_type] = {str(k): v for k, v in mapping.items()}
        
        filepath = os.path.join(os.path.dirname(__file__), 'sensor_mappings.json')
        with open(filepath, 'w') as f:
            json.dump(serializable_mappings, f, indent=2)

    def setup_default_mappings(self):
        """Permet à l'utilisateur de définir ses propres assignations par défaut"""
        # Récupérer les mappages actuels (qui peuvent être vides)
        current_mappings = {
            'EMG': getattr(self, 'emg_mappings', {}), 
            'IMU': self.model_3d_widget.get_current_mappings(),
            'pMMG': getattr(self, 'pmmg_mappings', {})
        }

        # Afficher un dialogue pour configurer les mappages par défaut
        dialog = SensorMappingDialog(self, current_mappings)
        
        # Connecter le signal pour mettre à jour les mappages
        dialog.mappings_updated.connect(self.save_as_default_mappings)
        
        # Afficher un message pour expliquer la fonction
        QMessageBox.information(
            self, 
            "Default Assignments Setup",
            "Configure your sensor mappings as you prefer.\n"
            "These settings will be saved as the default configuration for future use."
        )
        
        dialog.exec_()

    def save_as_default_mappings(self, emg_mappings, imu_mappings, pmmg_mappings):
        """Sauvegarder les mappages actuels comme configuration par défaut"""
        # Mettre à jour les mappages actuels
        self.update_sensor_mappings(emg_mappings, imu_mappings, pmmg_mappings)
        
        # Sauvegarder les mappages comme configuration par défaut
        default_mappings = {
            'EMG': emg_mappings,
            'IMU': imu_mappings,
            'pMMG': pmmg_mappings
        }
        
        # Convertir les clés en chaînes pour la sérialisation JSON
        serializable_mappings = {}
        for sensor_type, mapping in default_mappings.items():
            serializable_mappings[sensor_type] = {str(k): v for k, v in mapping.items()}
        
        # Sauvegarder dans un fichier séparé pour les mappages par défaut
        filepath = os.path.join(os.path.dirname(__file__), 'default_sensor_mappings.json')
        with open(filepath, 'w') as f:
            json.dump(serializable_mappings, f, indent=2)
        
        QMessageBox.information(
            self, 
            "Default Saved",
            "Your sensor assignments have been saved as the default configuration."
        )

    def closeEvent(self, event):
        """Called when the application is closed"""
        self.save_mappings()  # Sauvegarder les mappages à la fermeture
        
        # Nettoyer les ressources du serveur Ethernet
        self.stop_ethernet_server()
        
        event.accept()

    def create_specific_tab(self, sensor_type, i):
        label = QLabel(f"{sensor_type} {i}")
        label.setStyleSheet(f"""
            color: {self._get_color_for_type(sensor_type)};
            font-weight: bold;
            font-size: 14px;
            padding: 3px;
        """)
=======
    def refresh_sensor_tree_with_mappings(self, emg_mappings, pmmg_mappings):
        for i_rf_group in range(self.connected_systems.topLevelItemCount()):
            group_item = self.connected_systems.topLevelItem(i_rf_group)
            for j_rf_sensor in range(group_item.childCount()):
                sensor_item = group_item.child(j_rf_sensor)
                if sensor_item.isHidden(): continue
                orig_text = sensor_item.text(0)
                s_base_rf = orig_text.split()[0]
                new_s_text = s_base_rf
                s_id_str_rf = ''.join(filter(str.isdigit, s_base_rf))
                if s_id_str_rf:
                    s_id_rf = int(s_id_str_rf)
                    if s_base_rf.startswith("IMU"):
                        imu_maps_curr = self.model_3d_widget.get_current_mappings()
                        if s_id_rf in imu_maps_curr:
                            new_s_text = f"{s_base_rf} ({self._convert_model_part_to_ui(imu_maps_curr[s_id_rf])})"
                    elif s_base_rf.startswith("EMG") and s_id_rf in emg_mappings:
                        new_s_text = f"{s_base_rf} ({self._convert_model_part_to_ui(emg_mappings[s_id_rf])})"
                    elif s_base_rf.startswith("pMMG") and s_id_rf in pmmg_mappings:
                        new_s_text = f"{s_base_rf} ({self._convert_model_part_to_ui(pmmg_mappings[s_id_rf])})"
                sensor_item.setText(0, new_s_text)

    def _convert_model_part_to_ui(self, model_part_name):
        return {'head': 'Head', 'neck': 'Neck', 'torso': 'Torso'}.get(model_part_name, model_part_name.replace('_', ' ').title())

    def setup_default_mappings(self):
        curr_maps_def = self.backend.get_current_mappings_for_dialog()
        dialog_def = SensorMappingDialog(self, curr_maps_def)
        dialog_def.mappings_updated.connect(self.backend.save_as_default_mappings)
        QMessageBox.information(self, "Default Assignments Setup", "Configure sensor mappings...\
These will be saved as default.")
        dialog_def.exec_()

    def apply_imu_mappings(self, imu_mappings_apply):
        for imu_id_apply, body_part_apply in imu_mappings_apply.items():
            self.model_3d_widget.map_imu_to_body_part(int(imu_id_apply), body_part_apply)
        self.refresh_sensor_tree_with_mappings(self.backend.emg_mappings, self.backend.pmmg_mappings)

    def closeEvent(self, event_close):
        self.backend.cleanup_on_close()
        event_close.accept()
>>>>>>> 7c8ee75e

    def toggle_motion_prediction(self):
        """Active ou désactive la prédiction intelligente des mouvements."""
        is_enabled = self.model_3d_widget.toggle_motion_prediction()
        self.motion_prediction_button.setText(
            "Disable Smart Movement" if is_enabled else "Enable Smart Movement")

if __name__ == '__main__':
    app = QApplication(sys.argv)
    dashboard = DashboardApp()
    dashboard.show()
    sys.exit(app.exec_())<|MERGE_RESOLUTION|>--- conflicted
+++ resolved
@@ -93,14 +93,8 @@
         self.backend = DashboardAppBack(self)
 
         self.init_ui()
-<<<<<<< HEAD
-        self.timer = QTimer(self)
-        self.timer.timeout.connect(self.update_data)
-        self.timer.start(40)  # Mettre à jour les données toutes les 40 ms
-=======
         self.backend.load_mappings()
         
->>>>>>> 7c8ee75e
         self.main_bar_re = self.some_method()
         self.main_bar_re._create_menubar()
     
@@ -213,38 +207,8 @@
         self.default_config_button.clicked.connect(self.setup_default_mappings)
         right_panel.addWidget(self.default_config_button)
 
-<<<<<<< HEAD
-        # Ajouter un nouveau bouton pour contrôler la prédiction de mouvement
-        self.motion_prediction_button = QPushButton("Enable Smart Movement")
-        self.motion_prediction_button.setStyleSheet("""
-            QPushButton {
-                background-color: #9C27B0;
-                border: none;
-                border-radius: 6px;
-                padding: 8px 16px;
-                color: white;
-                font-size: 14px;
-                font-weight: 500;
-                text-align: center;
-                min-width: 120px;
-            }
-            QPushButton:hover {
-                background-color: #8E24AA;
-            }
-            QPushButton:pressed {
-                background-color: #7B1FA2;
-            }
-        """)
-        self.motion_prediction_button.clicked.connect(self.toggle_motion_prediction)
-        right_panel.addWidget(self.motion_prediction_button)
-
-        # Ajout des panneaux gauche / centre / droite
-        content_layout.addLayout(left_panel, stretch=1)  # Réduire la largeur de la section "Connected Systems"
-        content_layout.addLayout(middle_panel, stretch=4)  # Augmenter la largeur de la section "Graphics / Visual Zone"
-=======
         content_layout.addLayout(left_panel, stretch=1)
         content_layout.addLayout(middle_panel, stretch=4)
->>>>>>> 7c8ee75e
         content_layout.addLayout(right_panel, stretch=2)
         
         footer_layout = QHBoxLayout()
@@ -791,155 +755,6 @@
         dialog.mappings_updated.connect(self.backend.update_sensor_mappings)
         dialog.exec_()
 
-<<<<<<< HEAD
-    def update_sensor_mappings(self, emg_mappings, imu_mappings, pmmg_mappings):
-        """Mettre à jour les mappages de capteurs après fermeture du dialogue"""
-        # Mettre à jour les mappages IMU
-        for imu_id, body_part in imu_mappings.items():
-            self.model_3d_widget.map_imu_to_body_part(imu_id, body_part)
-        
-        # Stocker les mappages EMG et pMMG
-        self.emg_mappings = emg_mappings
-        self.pmmg_mappings = pmmg_mappings
-        
-        # Mettre à jour les mappages dans le modèle 3D
-        self.model_3d_widget.model_viewer.set_emg_mapping(emg_mappings)
-        self.model_3d_widget.model_viewer.set_pmmg_mapping(pmmg_mappings)
-        
-        # Mettre à jour l'interface utilisateur pour refléter les nouveaux mappages
-        self.refresh_sensor_tree()
-        self.save_mappings()  # Sauvegarder les changements immédiatement
-
-    def refresh_sensor_tree(self):
-        """Mettre à jour l'arbre des capteurs pour refléter les mappages actuels"""
-        # Parcourir tous les éléments de l'arbre
-        for i in range(self.connected_systems.topLevelItemCount()):
-            group_item = self.connected_systems.topLevelItem(i)
-            sensor_type = group_item.text(0).split()[0]  # "EMG", "IMU" ou "pMMG"
-            
-            for j in range(group_item.childCount()):
-                sensor_item = group_item.child(j)
-                sensor_name = sensor_item.text(0).split()[0]  # Ex: "EMG1", "IMU2", etc.
-                
-                if sensor_name.startswith("IMU"):
-                    sensor_id = int(sensor_name[3:])
-                    mappings = self.model_3d_widget.get_current_mappings()
-                    if sensor_id in mappings:
-                        body_part = mappings[sensor_id]
-                        body_part_ui = self._convert_model_part_to_ui(body_part)
-                        sensor_item.setText(0, f"{sensor_name} ({body_part_ui})")
-                
-                elif sensor_name.startswith("EMG") and hasattr(self, 'emg_mappings'):
-                    sensor_id = int(sensor_name[3:])
-                    if sensor_id in self.emg_mappings:
-                        body_part = self.emg_mappings[sensor_id]
-                        body_part_ui = self._convert_model_part_to_ui(body_part)
-                        sensor_item.setText(0, f"{sensor_name} ({body_part_ui})")
-                
-                elif sensor_name.startswith("pMMG") and hasattr(self, 'pmmg_mappings'):
-                    sensor_id = int(sensor_name[4:])
-                    if sensor_id in self.pmmg_mappings:
-                        body_part = self.pmmg_mappings[sensor_id]
-                        body_part_ui = self._convert_model_part_to_ui(body_part)
-                        sensor_item.setText(0, f"{sensor_name} ({body_part_ui})")
-
-    def _convert_model_part_to_ui(self, model_part):
-        """Convertit les noms des parties du modèle 3D vers des noms plus lisibles pour l'UI."""
-        mapping = {
-            'head': 'Head',
-            'neck': 'Neck',
-            'torso': 'Torso',
-        }
-        return mapping.get(model_part, model_part)
-
-    def save_mappings(self):
-        """Save sensor mappings to a JSON file"""
-        mappings = {
-            'EMG': self.emg_mappings,
-            'IMU': self.model_3d_widget.get_current_mappings(),
-            'pMMG': self.pmmg_mappings
-        }
-        
-        # Convert keys to strings for JSON serialization
-        serializable_mappings = {}
-        for sensor_type, mapping in mappings.items():
-            serializable_mappings[sensor_type] = {str(k): v for k, v in mapping.items()}
-        
-        filepath = os.path.join(os.path.dirname(__file__), 'sensor_mappings.json')
-        with open(filepath, 'w') as f:
-            json.dump(serializable_mappings, f, indent=2)
-
-    def setup_default_mappings(self):
-        """Permet à l'utilisateur de définir ses propres assignations par défaut"""
-        # Récupérer les mappages actuels (qui peuvent être vides)
-        current_mappings = {
-            'EMG': getattr(self, 'emg_mappings', {}), 
-            'IMU': self.model_3d_widget.get_current_mappings(),
-            'pMMG': getattr(self, 'pmmg_mappings', {})
-        }
-
-        # Afficher un dialogue pour configurer les mappages par défaut
-        dialog = SensorMappingDialog(self, current_mappings)
-        
-        # Connecter le signal pour mettre à jour les mappages
-        dialog.mappings_updated.connect(self.save_as_default_mappings)
-        
-        # Afficher un message pour expliquer la fonction
-        QMessageBox.information(
-            self, 
-            "Default Assignments Setup",
-            "Configure your sensor mappings as you prefer.\n"
-            "These settings will be saved as the default configuration for future use."
-        )
-        
-        dialog.exec_()
-
-    def save_as_default_mappings(self, emg_mappings, imu_mappings, pmmg_mappings):
-        """Sauvegarder les mappages actuels comme configuration par défaut"""
-        # Mettre à jour les mappages actuels
-        self.update_sensor_mappings(emg_mappings, imu_mappings, pmmg_mappings)
-        
-        # Sauvegarder les mappages comme configuration par défaut
-        default_mappings = {
-            'EMG': emg_mappings,
-            'IMU': imu_mappings,
-            'pMMG': pmmg_mappings
-        }
-        
-        # Convertir les clés en chaînes pour la sérialisation JSON
-        serializable_mappings = {}
-        for sensor_type, mapping in default_mappings.items():
-            serializable_mappings[sensor_type] = {str(k): v for k, v in mapping.items()}
-        
-        # Sauvegarder dans un fichier séparé pour les mappages par défaut
-        filepath = os.path.join(os.path.dirname(__file__), 'default_sensor_mappings.json')
-        with open(filepath, 'w') as f:
-            json.dump(serializable_mappings, f, indent=2)
-        
-        QMessageBox.information(
-            self, 
-            "Default Saved",
-            "Your sensor assignments have been saved as the default configuration."
-        )
-
-    def closeEvent(self, event):
-        """Called when the application is closed"""
-        self.save_mappings()  # Sauvegarder les mappages à la fermeture
-        
-        # Nettoyer les ressources du serveur Ethernet
-        self.stop_ethernet_server()
-        
-        event.accept()
-
-    def create_specific_tab(self, sensor_type, i):
-        label = QLabel(f"{sensor_type} {i}")
-        label.setStyleSheet(f"""
-            color: {self._get_color_for_type(sensor_type)};
-            font-weight: bold;
-            font-size: 14px;
-            padding: 3px;
-        """)
-=======
     def refresh_sensor_tree_with_mappings(self, emg_mappings, pmmg_mappings):
         for i_rf_group in range(self.connected_systems.topLevelItemCount()):
             group_item = self.connected_systems.topLevelItem(i_rf_group)
@@ -981,7 +796,6 @@
     def closeEvent(self, event_close):
         self.backend.cleanup_on_close()
         event_close.accept()
->>>>>>> 7c8ee75e
 
     def toggle_motion_prediction(self):
         """Active ou désactive la prédiction intelligente des mouvements."""
