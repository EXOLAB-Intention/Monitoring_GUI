import sys
import os
import numpy as np
from PyQt5.QtWidgets import QApplication, QWidget, QVBoxLayout
from PyQt5.QtCore import Qt, QTimer, QElapsedTimer
from PyQt5.QtOpenGL import QGLWidget, QGLFormat
from PyQt5.QtGui import QFont, QPainter
from OpenGL.GL import *
from OpenGL.GLU import *
import math

class Model3DViewer(QGLWidget):
    def __init__(self, parent=None):
        # Format OpenGL optimisé
        fmt = QGLFormat()
        fmt.setDoubleBuffer(True)
        fmt.setSampleBuffers(True)
        fmt.setSwapInterval(1)  # Activer V-sync pour une animation plus fluide
        super().__init__(fmt, parent)
        
        self.setMinimumSize(300, 300)
        self.rotation_x = 0
        self.rotation_y = 0
        self.rotation_z = 0
        self.last_pos = None
        
        # Animation parameters
        self.animation_phase = 0
        self.walking = False
        
        # Compteur de FPS
        self.fps_timer = QElapsedTimer()
        self.fps_timer.start()
        self.frame_count = 0
        self.fps = 0
        self.show_fps = True  # Option pour activer/désactiver l'affichage des FPS
        
        # Body part positions and rotations
        self.body_parts = {
            # Head/Neck/Torso
            'head': {'pos': [0, 1.7, 0], 'rot': [0, 0, 0]},
            'neck': {'pos': [0, 1.5, 0], 'rot': [0, 0, 0]},
            'torso': {'pos': [0, 0.9, 0], 'rot': [0, 0, 0]},
            
            # Upper body - Left
            'deltoid_l': {'pos': [-0.15, 1.4, 0], 'rot': [0, 0, 0]},
            'biceps_l': {'pos': [-0.3, 1.3, 0], 'rot': [0, 0, 0]},
            'forearm_l': {'pos': [-0.4, 1.1, 0], 'rot': [0, 0, 0]},
            'dorsalis_major_l': {'pos': [-0.1, 1.2, 0], 'rot': [0, 0, 0]},
            'pectorals_l': {'pos': [-0.1, 1.3, 0], 'rot': [0, 0, 0]},
            'left_hand': {'pos': [-0.5, 0.8, 0], 'rot': [0, 0, 0]},
            
            # Upper body - Right
            'deltoid_r': {'pos': [0.15, 1.4, 0], 'rot': [0, 0, 0]},
            'biceps_r': {'pos': [0.3, 1.3, 0], 'rot': [0, 0, 0]},
            'forearm_r': {'pos': [0.4, 1.1, 0], 'rot': [0, 0, 0]},
            'dorsalis_major_r': {'pos': [0.1, 1.2, 0], 'rot': [0, 0, 0]},
            'pectorals_r': {'pos': [0.1, 1.3, 0], 'rot': [0, 0, 0]},
            'right_hand': {'pos': [0.5, 0.8, 0], 'rot': [0, 0, 0]},
            
            # Lower body
            'hip': {'pos': [0, 0.9, 0], 'rot': [0, 0, 0]},
            'quadriceps_l': {'pos': [-0.15, 0.7, 0], 'rot': [0, 0, 0]},
            'quadriceps_r': {'pos': [0.15, 0.7, 0], 'rot': [0, 0, 0]},
            'ishcio_hamstrings_l': {'pos': [-0.15, 0.6, 0], 'rot': [0, 0, 0]},
            'ishcio_hamstrings_r': {'pos': [0.15, 0.6, 0], 'rot': [0, 0, 0]},
            'calves_l': {'pos': [-0.2, 0.3, 0], 'rot': [0, 0, 0]},
            'calves_r': {'pos': [0.2, 0.3, 0], 'rot': [0, 0, 0]},
            'glutes_l': {'pos': [-0.15, 0.8, 0], 'rot': [0, 0, 0]},
            'glutes_r': {'pos': [0.15, 0.8, 0], 'rot': [0, 0, 0]},
            'left_foot': {'pos': [-0.2, 0.0, 0], 'rot': [0, 0, 0]},
            'right_foot': {'pos': [0.2, 0.0, 0], 'rot': [0, 0, 0]}
        }
        
        # IMU mapping dict - maps IMU ID to body part
        self.imu_mapping = {
            1: 'torso',
            2: 'forearm_l',     # Changed from 'left_elbow' to 'forearm_l'
            3: 'forearm_r',     # Changed from 'right_elbow' to 'forearm_r'
            4: 'calves_l',      # Changed from 'left_knee' to 'calves_l'
            5: 'calves_r',      # Changed from 'right_knee' to 'calves_r'
            6: 'head'
        }
        
        # Legacy mappings for backward compatibility
        self.legacy_mappings = {
            'left_elbow': 'forearm_l',
            'right_elbow': 'forearm_r',
            'left_knee': 'calves_l',
            'right_knee': 'calves_r'
        }
        
        # Précalculer les animations pour optimisation
        self.num_precalc_frames = 120
        self.precalculated_positions = self._precalculate_animation(self.num_precalc_frames)
        self.precalc_frame = 0
        
        # Optimisations pour OpenGL
        self.display_list = None
        self.quadric = None
        
        # Remplacer AnimationThread par QTimer
        self.animation_main_timer = QTimer(self)
        self.animation_main_timer.timeout.connect(self.update_animation_frame)
        self.animation_main_timer.setInterval(16)  # Intervalle en ms

        # Timer pour mesure de FPS
        self.fps_update_timer = QTimer(self)
        self.fps_update_timer.timeout.connect(self.update_fps)
        self.fps_update_timer.start(1000)  # Mise à jour FPS chaque seconde
                
    def _precalculate_animation(self, num_frames):
        """Precalculate animation positions for optimal performance"""
        positions = []
        for i in range(num_frames):
            phase = (i / float(num_frames)) * 2 * math.pi
            
<<<<<<< HEAD
            # Utiliser des courbes d'accélération/décélération (easing)
            ease_factor = 0.5 - 0.5 * math.cos(phase) # Smooth sinusoidal easing
            
            # Amplitude des mouvements avec easing
            arm_swing = 0.3 * ease_factor
            leg_swing = 0.35 * ease_factor
=======
            # Calculs simplifiés pour éviter les bugs
            arm_swing = 0.25 * math.sin(phase)
            
            # Phase opposée pour jambe droite et gauche (décalage de 180 degrés)
            leg_swing_left = 0.3 * math.sin(phase)
            leg_swing_right = 0.3 * math.sin(phase + math.pi)
>>>>>>> f469bb44
            
            # Amplitude des mouvements
            torso_sway = 0.05 * math.sin(phase)
            vertical_bounce = 0.03 * math.sin(phase * 2)
            torso_rotation = 3 * math.sin(phase)
            
            # Rotation de la tête (réduite)
            head_rotation_x = 1.0 * math.sin(phase + 0.2)
            head_rotation_y = torso_rotation * 0.2
            head_rotation_z = 0.5 * math.sin(phase)
            
            frame_offsets = {
                # Mouvements du torse et de la tête
                'torso_x': torso_sway,
                'head_x': torso_sway * 1.1,
                'neck_x': torso_sway * 1.05,
                
                # Mouvement vertical
                'torso_y': vertical_bounce,
                'head_y': vertical_bounce * 1.2,
                'neck_y': vertical_bounce * 1.1,
                
                # Rotations
                'torso_rot_y': torso_rotation,
                'head_rot_x': head_rotation_x,
                'head_rot_y': head_rotation_y,
                'head_rot_z': head_rotation_z,
                
                # Hanche
                'hip_x': torso_sway * 0.5,
                'hip_y': vertical_bounce,
                
                # Bras gauche
                'deltoid_l_z': arm_swing * 0.7,
                'biceps_l_z': arm_swing * 0.9,
                'forearm_l_z': arm_swing,
                'left_hand_z': arm_swing * 1.2,
                'dorsalis_major_l_z': arm_swing * 0.5,
                'pectorals_l_z': arm_swing * 0.4,
                
                # Bras droit
                'deltoid_r_z': -arm_swing * 0.7, 
                'biceps_r_z': -arm_swing * 0.9,
                'forearm_r_z': -arm_swing,
                'right_hand_z': -arm_swing * 1.2,
                'dorsalis_major_r_z': -arm_swing * 0.5,
                'pectorals_r_z': -arm_swing * 0.4,
                
<<<<<<< HEAD
                # Jambe gauche
                'glutes_l_z': -leg_swing * 0.5,
                'quadriceps_l_z': -leg_swing * 0.7,
                'ishcio_hamstrings_l_z': -leg_swing * 0.7,
                'calves_l_z': -leg_swing * 0.9,
                'left_foot_z': -leg_swing * 1.3,
                
                # Jambe droite
                'glutes_r_z': leg_swing * 0.5,
                'quadriceps_r_z': leg_swing * 0.7,
                'ishcio_hamstrings_r_z': leg_swing * 0.7,
                'calves_r_z': leg_swing * 0.9,
                'right_foot_z': leg_swing * 1.3
=======
                # Jambe gauche - Phase indépendante
                'glutes_l_z': leg_swing_left * 0.5,
                'quadriceps_l_z': leg_swing_left * 0.7,
                'ishcio_hamstrings_l_z': leg_swing_left * 0.7,
                'calves_l_z': leg_swing_left * 0.9,
                'left_foot_z': leg_swing_left * 1.3,
                
                # Jambe droite - Phase indépendante
                'glutes_r_z': leg_swing_right * 0.5,
                'quadriceps_r_z': leg_swing_right * 0.7,
                'ishcio_hamstrings_r_z': leg_swing_right * 0.7,
                'calves_r_z': leg_swing_right * 0.9,
                'right_foot_z': leg_swing_right * 1.3
>>>>>>> f469bb44
            }
            positions.append(frame_offsets)
            
        return positions

    def get_default_position(self, part_name):
        """Retourne la position par défaut d'une partie du corps (sans animation)"""
        # Ces positions correspondent aux positions initiales définies dans le dictionnaire body_parts
        default_positions = {
            'head': [0, 1.7, 0],
            'neck': [0, 1.5, 0],
            'torso': [0, 0.9, 0],
            'deltoid_l': [-0.15, 1.4, 0],
            'biceps_l': [-0.3, 1.3, 0],
            'forearm_l': [-0.4, 1.1, 0],
            'dorsalis_major_l': [-0.1, 1.2, 0],
            'pectorals_l': [-0.1, 1.3, 0],
            'left_hand': [-0.5, 0.8, 0],
            'deltoid_r': [0.15, 1.4, 0],
            'biceps_r': [0.3, 1.3, 0],
            'forearm_r': [0.4, 1.1, 0],
            'dorsalis_major_r': [0.1, 1.2, 0],
            'pectorals_r': [0.1, 1.3, 0],
            'right_hand': [0.5, 0.8, 0],
            'hip': [0, 0.9, 0],
            'quadriceps_l': [-0.15, 0.7, 0],
            'quadriceps_r': [0.15, 0.7, 0],
            'ishcio_hamstrings_l': [-0.15, 0.6, 0],
            'ishcio_hamstrings_r': [0.15, 0.6, 0],
            'calves_l': [-0.2, 0.3, 0],
            'calves_r': [0.2, 0.3, 0],
            'glutes_l': [-0.15, 0.8, 0],
            'glutes_r': [0.15, 0.8, 0],
            'left_foot': [-0.2, 0.0, 0],
            'right_foot': [0.2, 0.0, 0]
        }
        return default_positions.get(part_name, [0, 0, 0])

    def update_animation_frame(self):
        """Update walking animation on each QTimer tick with full body movement"""
        if not self.walking:
            return
        
        self.precalc_frame = (self.precalc_frame + 1) % self.num_precalc_frames
        frame_offsets = self.precalculated_positions[self.precalc_frame]
        
        # Liste des parties et leurs clés d'offset correspondantes
        part_offset_pairs = [
            # Tête et torse
            ('torso', 'torso_x'), ('torso', 'torso_y'),
            ('head', 'head_x'), ('head', 'head_y'),
            ('neck', 'neck_x'), ('neck', 'neck_y'),
            ('hip', 'hip_x'), ('hip', 'hip_y'),
            
            # Bras gauche
            ('deltoid_l', 'deltoid_l_z'),
            ('biceps_l', 'biceps_l_z'),
            ('forearm_l', 'forearm_l_z'),
            ('left_hand', 'left_hand_z'),
            ('dorsalis_major_l', 'dorsalis_major_l_z'),
            ('pectorals_l', 'pectorals_l_z'),
            
            # Bras droit
            ('deltoid_r', 'deltoid_r_z'),
            ('biceps_r', 'biceps_r_z'),
            ('forearm_r', 'forearm_r_z'),
            ('right_hand', 'right_hand_z'),
            ('dorsalis_major_r', 'dorsalis_major_r_z'),
            ('pectorals_r', 'pectorals_r_z'),
            
            # Jambe gauche
            ('glutes_l', 'glutes_l_z'),
            ('quadriceps_l', 'quadriceps_l_z'),
            ('ishcio_hamstrings_l', 'ishcio_hamstrings_l_z'),
            ('calves_l', 'calves_l_z'),
            ('left_foot', 'left_foot_z'),
            
            # Jambe droite
            ('glutes_r', 'glutes_r_z'),
            ('quadriceps_r', 'quadriceps_r_z'),
            ('ishcio_hamstrings_r', 'ishcio_hamstrings_r_z'),
            ('calves_r', 'calves_r_z'),
            ('right_foot', 'right_foot_z')
        ]
        
        # Appliquer les offsets seulement si les clés existent
        for part_name, offset_key in part_offset_pairs:
            if offset_key in frame_offsets and part_name in self.body_parts:
                if offset_key.endswith('_x'):
                    self.body_parts[part_name]['pos'][0] = self.get_default_position(part_name)[0] + frame_offsets[offset_key]
                elif offset_key.endswith('_y'):
                    self.body_parts[part_name]['pos'][1] = self.get_default_position(part_name)[1] + frame_offsets[offset_key]
                elif offset_key.endswith('_z'):
                    self.body_parts[part_name]['pos'][2] = self.get_default_position(part_name)[2] + frame_offsets[offset_key]
        
        # Appliquer les rotations avec vérification des clés
        rotation_keys = [
            ('torso', 'torso_rot_y', 1),
            ('head', 'head_rot_x', 0),
            ('head', 'head_rot_y', 1),
            ('head', 'head_rot_z', 2)
        ]
        
        for part_name, rot_key, rot_index in rotation_keys:
            if rot_key in frame_offsets:
                self.body_parts[part_name]['rot'][rot_index] = frame_offsets[rot_key]
        
        # Recréer la display list pour l'animation
        self.create_display_list()
        self.update()

    def toggle_walking(self):
        """Activer/désactiver l'animation de marche"""
        self.walking = not self.walking
        if self.walking:
            self.precalc_frame = 0
            self.animation_main_timer.start()
        else:
            self.animation_main_timer.stop()
            # Réinitialiser les positions de toutes les parties du corps
            for part_name in self.body_parts:
                default_pos = self.get_default_position(part_name)
                self.body_parts[part_name]['pos'] = default_pos.copy()
            self.update()
        return self.walking

    def reset_view(self):
        """Réinitialiser la vue du modèle à la position de face par défaut"""
        self.rotation_x = 0
        self.rotation_y = 0
        self.rotation_z = 0
        self.update()

    def initializeGL(self):
        glEnable(GL_DEPTH_TEST)
        glEnable(GL_CULL_FACE)
        glClearColor(0.2, 0.2, 0.2, 1.0)
        
        glShadeModel(GL_SMOOTH)
        glHint(GL_PERSPECTIVE_CORRECTION_HINT, GL_FASTEST)
        glHint(GL_POLYGON_SMOOTH_HINT, GL_FASTEST)
        glDisable(GL_LIGHTING)
        glDisable(GL_DITHER)
        
        self.quadric = gluNewQuadric()
        gluQuadricDrawStyle(self.quadric, GLU_FILL)
        gluQuadricNormals(self.quadric, GLU_SMOOTH)
        
        # Création du sol / grille de référence
        self.floor_display_list = glGenLists(1)
        glNewList(self.floor_display_list, GL_COMPILE)
        self.create_floor()
        glEndList()
        
        self.create_display_list()

    def create_floor(self):
        """Créer un sol quadrillé pour visualiser la direction de déplacement"""
        # Couleur du sol
        glColor3f(0.3, 0.3, 0.3)
        
        # Taille du sol
        floor_size = 10.0
        grid_size = 0.5
        
        # Dessiner le sol principal
        glBegin(GL_QUADS)
        glVertex3f(-floor_size, 0, -floor_size)
        glVertex3f(-floor_size, 0, floor_size)
        glVertex3f(floor_size, 0, floor_size)
        glVertex3f(floor_size, 0, -floor_size)
        glEnd()
        
        # Dessiner le quadrillage
        glLineWidth(1.0)
        glBegin(GL_LINES)
        
        # Lignes dans l'axe Z (avant/arrière)
        glColor3f(0.5, 0.5, 0.5)
        for x in np.arange(-floor_size, floor_size + grid_size, grid_size):
            glVertex3f(x, 0.01, -floor_size)
            glVertex3f(x, 0.01, floor_size)
        
        # Lignes dans l'axe X (gauche/droite)
        for z in np.arange(-floor_size, floor_size + grid_size, grid_size):
            glVertex3f(-floor_size, 0.01, z)
            glVertex3f(floor_size, 0.01, z)
        
        glEnd()
        
        # Dessiner des marqueurs de direction (flèches ou repères)
        self.draw_direction_marker(0, 0.02, 0, 1.5)  # Marqueur au centre
        
        # Ajouter des marqueurs aux quatre coins pour l'orientation
        self.draw_direction_marker(-floor_size + 0.5, 0.02, -floor_size + 0.5, 0.5)  # Coin arrière gauche
        self.draw_direction_marker(floor_size - 0.5, 0.02, -floor_size + 0.5, 0.5)   # Coin arrière droit
        self.draw_direction_marker(-floor_size + 0.5, 0.02, floor_size - 0.5, 0.5)   # Coin avant gauche
        self.draw_direction_marker(floor_size - 0.5, 0.02, floor_size - 0.5, 0.5)    # Coin avant droit

    def draw_direction_marker(self, x, y, z, size):
        """Dessiner un marqueur de direction (flèche)"""
        # Flèche pointant vers Z+ (avant)
        glBegin(GL_LINES)
        
        # Ligne principale de la flèche
        glColor3f(0.0, 0.7, 0.0)  # Vert pour l'axe Z (avant)
        glVertex3f(x, y, z)
        glVertex3f(x, y, z + size)
        
        # Pointe de la flèche
        glVertex3f(x, y, z + size)
        glVertex3f(x - size/5, y, z + size - size/5)
        
        glVertex3f(x, y, z + size)
        glVertex3f(x + size/5, y, z + size - size/5)
        
        # Ligne X (rouge)
        glColor3f(0.7, 0.0, 0.0)  # Rouge pour l'axe X (droite)
        glVertex3f(x, y, z)
        glVertex3f(x + size, y, z)
        
        # Pointe de la flèche X
        glVertex3f(x + size, y, z)
        glVertex3f(x + size - size/5, y, z - size/5)
        
        glVertex3f(x + size, y, z)
        glVertex3f(x + size - size/5, y, z + size/5)
        
        glEnd()

    def create_display_list(self):
<<<<<<< HEAD
        """Optimiser le rendu avec des display lists pour toutes les parties du corps"""
        if self.display_list:
            glDeleteLists(self.display_list, 1)
            
        self.display_list = glGenLists(1)
        glNewList(self.display_list, GL_COMPILE)
        
        # Dessiner les contours et articulations dans la display list
        self.draw_limbs_internal()
        self.draw_joints_internal()
        
        glEndList()
=======
        """Create an OpenGL display list for the model."""
        # S'assurer que le contexte OpenGL est valide
        if not self.isValid() or not self.context().isValid():
            print("Warning: OpenGL context not valid, skipping display list creation")
            return
        
        # Vérifier si display_list est déjà défini et valide
        if hasattr(self, 'display_list') and self.display_list != 0:
            try:
                glDeleteLists(self.display_list, 1)
            except OpenGL.error.GLError:
                pass
        
        # Générer une nouvelle display list avec gestion d'erreur
        try:
            # Vérifier que le contexte est bien actif
            self.makeCurrent()
            
            self.display_list = glGenLists(1)
            if self.display_list == 0:
                print("Error: Could not generate a valid display list ID")
                return
                
            # Créer la nouvelle display list
            glNewList(self.display_list, GL_COMPILE)
            
            # Dessiner le modèle
            self.draw_limbs_internal()
            self.draw_joints_internal()
            
            glEndList()
        except OpenGL.error.GLError as e:
            print(f"OpenGL error in create_display_list: {e}")
            self.display_list = 0
        finally:
            # Libérer le contexte OpenGL
            self.doneCurrent()
>>>>>>> f469bb44

    def resizeGL(self, width, height):
        glViewport(0, 0, width, height)
        glMatrixMode(GL_PROJECTION)
        glLoadIdentity()
        aspect = width / float(height)
        gluPerspective(45.0, aspect, 0.1, 100.0)
        glMatrixMode(GL_MODELVIEW)
    
    def paintGL(self):
        self.frame_count += 1
        
        glClear(GL_COLOR_BUFFER_BIT | GL_DEPTH_BUFFER_BIT)
        glLoadIdentity()
        
        gluLookAt(0, 1.0, 5.0, 0, 1.0, 0.0, 0, 1.0, 0.0)
        
        # Rotation globale
        glRotatef(self.rotation_x, 1, 0, 0)
        glRotatef(self.rotation_y, 0, 1, 0)
        glRotatef(self.rotation_z, 0, 0, 1)
        
        # Dessiner le sol
        glCallList(self.floor_display_list)
        
        # Si en animation, dessiner directement (plus fluide)
        if self.walking:
            self.draw_limbs_internal()
            self.draw_joints_internal()
        else:
            # Sinon utiliser la display list (plus performant)
            glCallList(self.display_list)
        
<<<<<<< HEAD
        # Dessiner les étiquettes des capteurs
        if hasattr(self, 'labels'):
            for x, y, text, sensor_type in self.labels:
                if sensor_type == "IMU":
                    color = "#00CC33"  # Vert
                elif sensor_type == "EMG":
                    color = "#CC3300"  # Rouge
                elif sensor_type == "pMMG":
                    color = "#0033CC"  # Bleu
                    
                # Utiliser la version à 3 coordonnées (avec z=0)
                self.renderText(x, y, 0.0, text, QFont("Arial", 10))
        
        self.renderText(10, self.height() - 20, f"FPS: {self.fps}")
        
        # Dessiner la légende des capteurs
        self.renderText(10, 30, "Légende:", QFont("Arial", 10, QFont.Bold))
        self.renderText(10, 50, "IMU", QFont("Arial", 10))
        self.renderText(10, 70, "EMG", QFont("Arial", 10))
        self.renderText(10, 90, "pMMG", QFont("Arial", 10))
        
        # Dessiner des carrés de couleur pour la légende
        glPushMatrix()
        glLoadIdentity()
        glMatrixMode(GL_PROJECTION)
        glPushMatrix()
        glLoadIdentity()
        glOrtho(0, self.width(), 0, self.height(), -1, 1)
        
        glBegin(GL_QUADS)
        # IMU (vert)
        glColor3f(0.0, 0.8, 0.2)
        glVertex2f(50, self.height() - 55)
        glVertex2f(70, self.height() - 55)
        glVertex2f(70, self.height() - 45)
        glVertex2f(50, self.height() - 45)
        
        # EMG (rouge)
        glColor3f(0.8, 0.2, 0.0)
        glVertex2f(50, self.height() - 75)
        glVertex2f(70, self.height() - 75)
        glVertex2f(70, self.height() - 65)
        glVertex2f(50, self.height() - 65)
        
        # pMMG (bleu)
        glColor3f(0.0, 0.2, 0.8)
        glVertex2f(50, self.height() - 95)
        glVertex2f(70, self.height() - 95)
        glVertex2f(70, self.height() - 85)
        glVertex2f(50, self.height() - 85)
        glEnd()
        
        glPopMatrix()
        glMatrixMode(GL_MODELVIEW)
        glPopMatrix()
=======
        # Draw the sensor legend (contient maintenant aussi le FPS)
        self._draw_legend()
>>>>>>> f469bb44

    def draw_limbs_internal(self):
        """Draw the limbs of the body using immediate mode OpenGL."""
        glLineWidth(3.0)
        glBegin(GL_LINES)
        
        # Head and neck
        glColor3f(1.0, 0.8, 0.6)
        self.draw_line_from_parts('head', 'neck')
        
        # Torso connections - AJOUT DE LA CONNEXION TORSE-HANCHE
        glColor3f(0.2, 0.4, 0.8)
        self.draw_line_from_parts('neck', 'torso')
        self.draw_line_from_parts('torso', 'hip')  # Cette ligne était manquante
        
        # Left arm muscle groups
        glColor3f(0.0, 0.5, 1.0)  # Blue for left side
        self.draw_line_from_parts('neck', 'deltoid_l')
        self.draw_line_from_parts('deltoid_l', 'biceps_l')
        self.draw_line_from_parts('biceps_l', 'forearm_l')
        self.draw_line_from_parts('forearm_l', 'left_hand')
        self.draw_line_from_parts('torso', 'dorsalis_major_l')
        self.draw_line_from_parts('torso', 'pectorals_l')
        self.draw_line_from_parts('pectorals_l', 'deltoid_l')
        
        # Right arm muscle groups
        glColor3f(1.0, 0.5, 0.0)  # Orange for right side
        self.draw_line_from_parts('neck', 'deltoid_r')
        self.draw_line_from_parts('deltoid_r', 'biceps_r')
        self.draw_line_from_parts('biceps_r', 'forearm_r')
        self.draw_line_from_parts('forearm_r', 'right_hand')
        self.draw_line_from_parts('torso', 'dorsalis_major_r')
        self.draw_line_from_parts('torso', 'pectorals_r')
        self.draw_line_from_parts('pectorals_r', 'deltoid_r')
        
        # Lower body - left side
        glColor3f(0.0, 0.7, 0.3)  # Green for left leg
        self.draw_line_from_parts('hip', 'quadriceps_l')
        self.draw_line_from_parts('hip', 'glutes_l')
        self.draw_line_from_parts('hip', 'ishcio_hamstrings_l')
        self.draw_line_from_parts('quadriceps_l', 'calves_l')
        self.draw_line_from_parts('ishcio_hamstrings_l', 'calves_l')
        self.draw_line_from_parts('calves_l', 'left_foot')
        
        # Lower body - right side
        glColor3f(0.7, 0.0, 0.3)  # Red for right leg
        self.draw_line_from_parts('hip', 'quadriceps_r')
        self.draw_line_from_parts('hip', 'glutes_r')
        self.draw_line_from_parts('hip', 'ishcio_hamstrings_r')
        self.draw_line_from_parts('quadriceps_r', 'calves_r')
        self.draw_line_from_parts('ishcio_hamstrings_r', 'calves_r')
        self.draw_line_from_parts('calves_r', 'right_foot')
        
        glEnd()
    
    def draw_line_from_parts(self, part1, part2):
        """Dessiner une ligne entre deux parties du corps"""
        p1 = self.body_parts[part1]['pos']
        p2 = self.body_parts[part2]['pos']
        glVertex3f(p1[0], p1[1], p1[2])
        glVertex3f(p2[0], p2[1], p2[2])
    
    def draw_joints_internal(self):
        """Dessiner les articulations avec rotations individuelles et indication du type de capteur"""
        for part_name, data in self.body_parts.items():
            pos = data['pos']
            rot = data['rot']
            
            glPushMatrix()
            glTranslatef(pos[0], pos[1], pos[2])
            
            # Appliquer la rotation individuelle de chaque partie
            glRotatef(rot[0], 1, 0, 0)
            glRotatef(rot[1], 0, 1, 0)
            glRotatef(rot[2], 0, 0, 1)

            # Déterminer le type de capteur
            sensor_type = self._get_mapped_sensor_type(part_name)
            
            # Couleur selon le type de capteur
            if sensor_type == "IMU":
                glColor3f(0.0, 0.8, 0.2)  # Vert pour IMU
            elif sensor_type == "EMG":
                glColor3f(0.8, 0.2, 0.0)  # Rouge pour EMG
            elif sensor_type == "pMMG":
                glColor3f(0.0, 0.2, 0.8)  # Bleu pour pMMG
            else:
                glColor3f(0.9, 0.9, 0.9)  # Gris si aucun capteur

            # Dessiner la sphère de l'articulation
            if self.quadric:
                if part_name == 'head':
                    gluSphere(self.quadric, 0.15, 12, 12)
                else:
                    gluSphere(self.quadric, 0.05, 6, 6)
            
            # Ajouter une étiquette pour le type de capteur
            if sensor_type:
                # Sauvegarder la position pour l'étiquette
                model = glGetDoublev(GL_MODELVIEW_MATRIX)
                proj = glGetDoublev(GL_PROJECTION_MATRIX)
                view = glGetIntegerv(GL_VIEWPORT)
                
                # Obtenir les coordonnées d'écran
                win_x, win_y, win_z = gluProject(0, 0, 0, model, proj, view)
                
                # Stocker pour affichage ultérieur
                if not hasattr(self, 'labels'):
                    self.labels = []
                self.labels.append((win_x, self.height() - win_y, f"{sensor_type}", sensor_type))
            
            glPopMatrix()
    
    def draw_joints(self):
        """Améliorer le rendu des articulations avec indication visuelle du mapping"""
        for part_name, data in self.body_parts.items():
            pos = data['pos']
            rot = data['rot']
            
            glPushMatrix()
            glTranslatef(pos[0], pos[1], pos[2])
            
            # Appliquer rotation
            glRotatef(rot[0], 1, 0, 0)
            glRotatef(rot[1], 0, 1, 0)
            glRotatef(rot[2], 0, 0, 1)

            # Déterminer le type de capteur associé à cette partie
            mapped_sensor_type = self._get_mapped_sensor_type(part_name)
            
            # Couleur selon le type de capteur
            if mapped_sensor_type == "IMU":
                glColor3f(0.0, 0.8, 0.2)  # Vert pour IMU
            elif mapped_sensor_type == "EMG":
                glColor3f(0.8, 0.2, 0.0)  # Rouge pour EMG
            elif mapped_sensor_type == "pMMG":
                glColor3f(0.0, 0.2, 0.8)  # Bleu pour pMMG
            else:
                glColor3f(0.9, 0.9, 0.9)  # Gris si aucun capteur

            # Dessiner la sphère
            if self.quadric:
                if part_name == 'head':
                    gluSphere(self.quadric, 0.15, 12, 12)
                else:
                    gluSphere(self.quadric, 0.05, 6, 6)
                    
            glPopMatrix()
    
    def draw_limbs(self):
        """Méthode publique pour redessiner les limbs - utilise la version interne"""
        self.create_display_list()
        self.update()
    
    def update_fps(self):
        """Mise à jour du compteur de FPS"""
        elapsed = self.fps_timer.elapsed()
        if elapsed > 0:
            self.fps = int((self.frame_count * 1000) / elapsed)
            self.frame_count = 0
            self.fps_timer.restart()
    
    def mousePressEvent(self, event):
        self.last_pos = event.pos()
        
    def mouseMoveEvent(self, event):
        if not self.last_pos:
            return
            
        dx = event.x() - self.last_pos.x()
        dy = event.y() - self.last_pos.y()
        
        if event.buttons() & Qt.LeftButton:
            self.rotation_x += dy
            self.rotation_y += dx
            self.update()
            
        self.last_pos = event.pos()
    
    def apply_imu_data(self, imu_id, quaternion):
        """Appliquer les données IMU à une partie du corps"""
        if imu_id in self.imu_mapping:
            part_name = self.imu_mapping[imu_id]
            
            x_rot = quaternion[1] * 90
            y_rot = quaternion[2] * 90
            z_rot = quaternion[3] * 90
            
            self.body_parts[part_name]['rot'] = [x_rot, y_rot, z_rot]
            
            self._adjust_limb_position(part_name, [x_rot, y_rot, z_rot])
            
            # Recréer la display list lorsque l'IMU change
            self.create_display_list()
            self.update()
            return True
        return False
    
    def _adjust_limb_position(self, part_name, rotation):
        """Adjust limb positions based on rotations"""
        if part_name in ['forearm_l', 'forearm_r']:  # Updated from left_elbow/right_elbow
            rot_factor = rotation[0] / 90.0
            direction = -1 if part_name == 'forearm_l' else 1
            
            self.body_parts[part_name]['pos'][2] = direction * rot_factor * 0.3
            
            hand = 'left_hand' if part_name == 'forearm_l' else 'right_hand'
            self.body_parts[hand]['pos'][2] = direction * rot_factor * 0.5
            
        elif part_name in ['calves_l', 'calves_r']:  # Updated from left_knee/right_knee
            rot_factor = rotation[0] / 90.0
            direction = -1 if part_name == 'calves_l' else 1
            
            self.body_parts[part_name]['pos'][2] = direction * rot_factor * 0.3
            
            foot = 'left_foot' if part_name == 'calves_l' else 'right_foot'
            self.body_parts[foot]['pos'][2] = direction * rot_factor * 0.5
    
    def map_imu_to_body_part(self, imu_id, body_part):
        """Associer un capteur IMU à une partie du corps avec validation"""
        if body_part not in self.body_parts and body_part not in self.legacy_mappings:
            print(f"Warning: Body part '{body_part}' not found in model")
            return False
        
        # Si c'est un nom hérité, le convertir au nom actuel
        if body_part in self.legacy_mappings:
            body_part = self.legacy_mappings[body_part]
        
        self.imu_mapping[imu_id] = body_part
        return True
        
    def get_available_body_parts(self):
        """Obtenir la liste des parties du corps disponibles"""
        return list(self.body_parts.keys())
        
    def get_current_mappings(self):
        """Obtenir les associations actuelles IMU-parties du corps"""
        return self.imu_mapping.copy()
        
    def load_external_model(self, file_path):
        """Charger un modèle 3D externe (obj, stl, etc.)"""
        if not os.path.exists(file_path):
            return False
            
        try:
            # Cette implémentation dépend des bibliothèques que vous utilisez
            # Par exemple, avec PyMesh:
            # import pymesh
            # mesh = pymesh.load_mesh(file_path)
            
            # Ou avec trimesh:
            import trimesh
            mesh = trimesh.load(file_path)
            
            # Stocker le mesh et l'utiliser pour le rendu
            self.external_mesh = mesh
            
            # Mettre à jour le mapping des parties du corps sur le nouveau modèle
            self._map_body_parts_to_model()
            
            # Mise à jour de l'affichage
            self.update()
            
            return True
        except Exception as e:
            print(f"Error loading model: {e}")
            return False
        
    def _map_body_parts_to_model(self):
        """Mapper les parties du corps sur un modèle externe"""
        # Cette implémentation dépendra de la structure du modèle chargé
        # Vous devrez adapter cette fonction à votre cas spécifique
        
        # Exemple: utiliser les positions extrêmes pour estimer les parties
        if hasattr(self, 'external_mesh'):
            vertices = np.array(self.external_mesh.vertices)
            
            # Trouver la hauteur totale du modèle
            min_y = np.min(vertices[:, 1])
            max_y = np.max(vertices[:, 1])
            height = max_y - min_y
            
            # Mapper les parties du corps en fonction de la hauteur relative
            self.body_parts['head']['pos'] = [0, min_y + height * 0.9, 0]
            self.body_parts['neck']['pos'] = [0, min_y + height * 0.85, 0]
            self.body_parts['torso']['pos'] = [0, min_y + height * 0.7, 0]
            # ... mapper toutes les autres parties
        
    def _get_mapped_sensor_type(self, part_name):
        """Déterminer le type de capteur associé à une partie du corps"""
        # Vérifier les IMU (déjà implémentés)
        for imu_id, mapped_part in self.imu_mapping.items():
            if mapped_part == part_name:
                return "IMU"
        
        # Structure pour stocker les mappings EMG et pMMG (à implémenter)
        # Ces attributs doivent être définis lors de l'initialisation
        if hasattr(self, 'emg_mapping'):
            for emg_id, mapped_part in self.emg_mapping.items():
                if mapped_part == part_name:
                    return "EMG"
                    
        if hasattr(self, 'pmmg_mapping'):
            for pmmg_id, mapped_part in self.pmmg_mapping.items():
                if mapped_part == part_name:
                    return "pMMG"
        
        return None  # Aucun capteur associé

    def set_emg_mapping(self, emg_mapping):
        """Définir les associations EMG-parties du corps"""
        self.emg_mapping = emg_mapping
        self.update()

    def set_pmmg_mapping(self, pmmg_mapping):
        """Définir les associations pMMG-parties du corps"""
        self.pmmg_mapping = pmmg_mapping
        self.update()

    def _draw_legend(self):
        """Dessiner la légende des capteurs et afficher FPS en haut à droite"""
        # Title and labels
        self.renderText(10, 20, "Legend:", QFont("Arial", 10, QFont.Bold))
        self.renderText(60, 45, "IMU Sensors", QFont("Arial", 9))
        self.renderText(60, 65, "EMG Sensors", QFont("Arial", 9))
        self.renderText(60, 85, "pMMG Sensors", QFont("Arial", 9))
        
        # Afficher FPS en haut à droite
        if self.show_fps:
            fps_text = f"FPS: {self.fps:.1f}"
            text_width = 80  # Largeur approximative du texte
            self.renderText(self.width() - text_width - 10, 20, fps_text, QFont("Arial", 10, QFont.Bold))
        
        # Draw color squares
        glPushMatrix()
        glLoadIdentity()
        glMatrixMode(GL_PROJECTION)
        glPushMatrix()
        glLoadIdentity()
        glOrtho(0, self.width(), 0, self.height(), -1, 1)
        
        glBegin(GL_QUADS)
        # IMU (green)
        glColor3f(0.0, 0.8, 0.2)
        glVertex2f(30, self.height() - 45)
        glVertex2f(50, self.height() - 45)
        glVertex2f(50, self.height() - 35)
        glVertex2f(30, self.height() - 35)
        
        # EMG (red)
        glColor3f(0.8, 0.2, 0.0)
        glVertex2f(30, self.height() - 65)
        glVertex2f(50, self.height() - 65)
        glVertex2f(50, self.height() - 55)
        glVertex2f(30, self.height() - 55)
        
        # pMMG (blue)
        glColor3f(0.0, 0.2, 0.8)
        glVertex2f(30, self.height() - 85)
        glVertex2f(50, self.height() - 85)
        glVertex2f(50, self.height() - 75)
        glVertex2f(30, self.height() - 75)
        glEnd()
        
        # Add a border around the legend
        glColor3f(0.7, 0.7, 0.7)
        glBegin(GL_LINE_LOOP)
        glVertex2f(5, self.height() - 95)
        glVertex2f(180, self.height() - 95)
        glVertex2f(180, self.height() - 5)
        glVertex2f(5, self.height() - 5)
        glEnd()
        
        glPopMatrix()
        glMatrixMode(GL_MODELVIEW)
        glPopMatrix()

    def __del__(self):
        """Clean up OpenGL resources when object is destroyed."""
        try:
            # Only delete OpenGL resources if the context is valid
            if self.isValid() and self.context().isValid():
                self.makeCurrent()
                if hasattr(self, 'display_list') and self.display_list:
                    glDeleteLists(self.display_list, 1)
                if hasattr(self, 'floor_display_list') and self.floor_display_list:
                    glDeleteLists(self.floor_display_list, 1)
                self.doneCurrent()
        except Exception as e:
            # Silently ignore errors during cleanup
            pass

class Model3DWidget(QWidget):
    def __init__(self, parent=None):
        super().__init__(parent)
        layout = QVBoxLayout()
        layout.setContentsMargins(0, 0, 0, 0)
        self.model_viewer = Model3DViewer()
        layout.addWidget(self.model_viewer)
        self.setLayout(layout)
        
    def update_rotation(self, x, y, z):
        """Mettre à jour la rotation globale du modèle"""
        self.model_viewer.rotation_x = x
        self.model_viewer.rotation_y = y
        self.model_viewer.rotation_z = z
        self.model_viewer.update()
    
    def toggle_animation(self):
        """Activer/désactiver l'animation de marche"""
        return self.model_viewer.toggle_walking()
        
    def apply_imu_data(self, imu_id, quaternion):
        """Appliquer les données IMU au modèle"""
        return self.model_viewer.apply_imu_data(imu_id, quaternion)
        
    def map_imu_to_body_part(self, imu_id, body_part):
        """Associer un IMU à une partie du corps"""
        return self.model_viewer.map_imu_to_body_part(imu_id, body_part)
        
    def get_available_body_parts(self):
        """Obtenir la liste des parties du corps disponibles"""
        return self.model_viewer.get_available_body_parts()
        
    def get_current_mappings(self):
        """Obtenir les associations actuelles IMU-parties du corps"""
        return self.model_viewer.get_current_mappings()
        
    def reset_view(self):
        """Réinitialiser la vue du modèle 3D à la position de face"""
        self.model_viewer.reset_view()
    
    def load_external_model(self, file_path):
        """Proxy method to load external 3D model"""
        return self.model_viewer.load_external_model(file_path)

if __name__ == '__main__':
    app = QApplication(sys.argv)
    window = Model3DWidget()
    window.show()
    sensor_id = 1
    selected_body_part = 'torso'
    window.model_viewer.map_imu_to_body_part(sensor_id, selected_body_part)
    window.model_viewer.assign_button.clicked.connect(window.model_viewer.assign_sensor)

    sys.exit(app.exec_())<|MERGE_RESOLUTION|>--- conflicted
+++ resolved
@@ -115,21 +115,12 @@
         for i in range(num_frames):
             phase = (i / float(num_frames)) * 2 * math.pi
             
-<<<<<<< HEAD
-            # Utiliser des courbes d'accélération/décélération (easing)
-            ease_factor = 0.5 - 0.5 * math.cos(phase) # Smooth sinusoidal easing
-            
-            # Amplitude des mouvements avec easing
-            arm_swing = 0.3 * ease_factor
-            leg_swing = 0.35 * ease_factor
-=======
             # Calculs simplifiés pour éviter les bugs
             arm_swing = 0.25 * math.sin(phase)
             
             # Phase opposée pour jambe droite et gauche (décalage de 180 degrés)
             leg_swing_left = 0.3 * math.sin(phase)
             leg_swing_right = 0.3 * math.sin(phase + math.pi)
->>>>>>> f469bb44
             
             # Amplitude des mouvements
             torso_sway = 0.05 * math.sin(phase)
@@ -178,21 +169,6 @@
                 'dorsalis_major_r_z': -arm_swing * 0.5,
                 'pectorals_r_z': -arm_swing * 0.4,
                 
-<<<<<<< HEAD
-                # Jambe gauche
-                'glutes_l_z': -leg_swing * 0.5,
-                'quadriceps_l_z': -leg_swing * 0.7,
-                'ishcio_hamstrings_l_z': -leg_swing * 0.7,
-                'calves_l_z': -leg_swing * 0.9,
-                'left_foot_z': -leg_swing * 1.3,
-                
-                # Jambe droite
-                'glutes_r_z': leg_swing * 0.5,
-                'quadriceps_r_z': leg_swing * 0.7,
-                'ishcio_hamstrings_r_z': leg_swing * 0.7,
-                'calves_r_z': leg_swing * 0.9,
-                'right_foot_z': leg_swing * 1.3
-=======
                 # Jambe gauche - Phase indépendante
                 'glutes_l_z': leg_swing_left * 0.5,
                 'quadriceps_l_z': leg_swing_left * 0.7,
@@ -206,7 +182,6 @@
                 'ishcio_hamstrings_r_z': leg_swing_right * 0.7,
                 'calves_r_z': leg_swing_right * 0.9,
                 'right_foot_z': leg_swing_right * 1.3
->>>>>>> f469bb44
             }
             positions.append(frame_offsets)
             
@@ -438,20 +413,6 @@
         glEnd()
 
     def create_display_list(self):
-<<<<<<< HEAD
-        """Optimiser le rendu avec des display lists pour toutes les parties du corps"""
-        if self.display_list:
-            glDeleteLists(self.display_list, 1)
-            
-        self.display_list = glGenLists(1)
-        glNewList(self.display_list, GL_COMPILE)
-        
-        # Dessiner les contours et articulations dans la display list
-        self.draw_limbs_internal()
-        self.draw_joints_internal()
-        
-        glEndList()
-=======
         """Create an OpenGL display list for the model."""
         # S'assurer que le contexte OpenGL est valide
         if not self.isValid() or not self.context().isValid():
@@ -489,7 +450,6 @@
         finally:
             # Libérer le contexte OpenGL
             self.doneCurrent()
->>>>>>> f469bb44
 
     def resizeGL(self, width, height):
         glViewport(0, 0, width, height)
@@ -523,66 +483,8 @@
             # Sinon utiliser la display list (plus performant)
             glCallList(self.display_list)
         
-<<<<<<< HEAD
-        # Dessiner les étiquettes des capteurs
-        if hasattr(self, 'labels'):
-            for x, y, text, sensor_type in self.labels:
-                if sensor_type == "IMU":
-                    color = "#00CC33"  # Vert
-                elif sensor_type == "EMG":
-                    color = "#CC3300"  # Rouge
-                elif sensor_type == "pMMG":
-                    color = "#0033CC"  # Bleu
-                    
-                # Utiliser la version à 3 coordonnées (avec z=0)
-                self.renderText(x, y, 0.0, text, QFont("Arial", 10))
-        
-        self.renderText(10, self.height() - 20, f"FPS: {self.fps}")
-        
-        # Dessiner la légende des capteurs
-        self.renderText(10, 30, "Légende:", QFont("Arial", 10, QFont.Bold))
-        self.renderText(10, 50, "IMU", QFont("Arial", 10))
-        self.renderText(10, 70, "EMG", QFont("Arial", 10))
-        self.renderText(10, 90, "pMMG", QFont("Arial", 10))
-        
-        # Dessiner des carrés de couleur pour la légende
-        glPushMatrix()
-        glLoadIdentity()
-        glMatrixMode(GL_PROJECTION)
-        glPushMatrix()
-        glLoadIdentity()
-        glOrtho(0, self.width(), 0, self.height(), -1, 1)
-        
-        glBegin(GL_QUADS)
-        # IMU (vert)
-        glColor3f(0.0, 0.8, 0.2)
-        glVertex2f(50, self.height() - 55)
-        glVertex2f(70, self.height() - 55)
-        glVertex2f(70, self.height() - 45)
-        glVertex2f(50, self.height() - 45)
-        
-        # EMG (rouge)
-        glColor3f(0.8, 0.2, 0.0)
-        glVertex2f(50, self.height() - 75)
-        glVertex2f(70, self.height() - 75)
-        glVertex2f(70, self.height() - 65)
-        glVertex2f(50, self.height() - 65)
-        
-        # pMMG (bleu)
-        glColor3f(0.0, 0.2, 0.8)
-        glVertex2f(50, self.height() - 95)
-        glVertex2f(70, self.height() - 95)
-        glVertex2f(70, self.height() - 85)
-        glVertex2f(50, self.height() - 85)
-        glEnd()
-        
-        glPopMatrix()
-        glMatrixMode(GL_MODELVIEW)
-        glPopMatrix()
-=======
         # Draw the sensor legend (contient maintenant aussi le FPS)
         self._draw_legend()
->>>>>>> f469bb44
 
     def draw_limbs_internal(self):
         """Draw the limbs of the body using immediate mode OpenGL."""
