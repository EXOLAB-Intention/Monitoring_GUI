from PyQt5.QtWidgets import (QMainWindow, QPushButton, QLabel, QAction, QFileDialog,
                         QMessageBox, QVBoxLayout, QWidget, QProgressBar, QDialog, QTextEdit, QHBoxLayout)
from PyQt5.QtCore import QTimer, Qt
from PyQt5.QtGui import QPixmap
import h5py
import os
from datetime import datetime
from UI.informations import InformationWindow
from utils.hdf5_utils import load_metadata, save_metadata
class MainBar:
    def __init__(self, main_app):
        self.main_app = main_app

    def create_new_subject(self):
        """Creates a new subject file and opens information window"""
        if self.main_app.modified:
            reply = QMessageBox.question(
                self.main_app,
                'Unsaved Changes',
                'There are unsaved changes. Save before creating new subject?',
                QMessageBox.Save | QMessageBox.Discard | QMessageBox.Cancel
            )
            if reply == QMessageBox.Save:
                self.main_app.save_subject_notsave()
            elif reply == QMessageBox.Cancel:
                return

        options = QFileDialog.Options()
        filename, _ = QFileDialog.getSaveFileName(
            self.main_app,
            "Create New Subject File",
            "",
            "HDF5 Files (*.h5 *.hdf5);;All Files (*)",
            options=options
        )

        if filename:
            if not filename.endswith(".h5") and not filename.endswith(".hdf5"):
                filename += ".h5"

            try:
                # Initialize basic file structure
                with h5py.File(filename, 'w') as f:
                    f.attrs['subject_created'] = True
                    f.attrs['creation_date'] = datetime.now().strftime("%Y-%m-%d %H:%M:%S")
                    f.create_group('metadata')
                    f.create_group('trials')

                self.main_app.current_subject_file = filename
                self.main_app.modified = False
                self.main_app.save_subject_action.setEnabled(True)
                self.main_app.save_subject_as_action.setEnabled(True)
                self.main_app.show_metadata_action.setEnabled(True)

                self.main_app.statusBar().showMessage(f"New subject file created: {os.path.basename(filename)}")

                # Display information window to collect metadata
                self.main_app.info_window = InformationWindow(self.main_app, self.main_app.current_subject_file)
                self.main_app.info_window.info_submitted.connect(self.main_app.update_subject_metadata)

                def closeEvent(event):
                    self.main_app.save_subject_action.setEnabled(False)
                    self.main_app.save_subject_as_action.setEnabled(False)
                    self.main_app.show_metadata_action.setEnabled(False)
                    event.accept()

                self.main_app.info_window.closeEvent = closeEvent
                self.main_app.info_window.show()

            except Exception as e:
                self.main_app._show_error(f"Error creating subject file: {str(e)}")

    # Ajoutez les autres méthodes de MainBar ici


    # Ajoutez les autres méthodes de MainBar ici


    def load_existing_subject(self, review=False):
        """Load an existing subject file"""
        if self.main_app.modified:
            reply = QMessageBox.question(self.main_app, 'Unsaved Changes',
                                        'There are unsaved changes. Save before loading a new subject?',
                                        QMessageBox.Save | QMessageBox.Discard | QMessageBox.Cancel)
            if reply == QMessageBox.Save:
                self.main_app.save_subject_notsave()
            elif reply == QMessageBox.Cancel:
                return

        options = QFileDialog.Options()
        filename, _ = QFileDialog.getOpenFileName(
            self.main_app,
            "Open Subject File",
            "",
            "HDF5 Files (*.h5 *.hdf5);;All Files (*)",
            options=options
        )

        if filename:
            try:
                with h5py.File(filename, 'r') as f:
                    if 'subject_created' in f.attrs:
                        # Load metadata
                        data, image_path = load_metadata(filename)

                        # Update the current file and UI
                        self.main_app.current_subject_file = filename
                        self.main_app.modified = False
                        self.main_app.save_subject_action.setEnabled(True)
                        self.main_app.save_subject_as_action.setEnabled(True)
                        self.main_app.show_metadata_action.setEnabled(True)

                        # Update the status bar
                        self.main_app.statusBar().showMessage(f"Loaded subject file: {os.path.basename(filename)}")

                        if 'trials' in f:
                            pass

                        self.main_app.info_window = InformationWindow(self.main_app, self.main_app.current_subject_file, review)
                        self.main_app.info_window.info_submitted.connect(self.main_app.update_subject_metadata)

                        def closeEvent(event):
                            self.main_app.save_subject_action.setEnabled(False)
                            self.main_app.save_subject_as_action.setEnabled(False)
                            self.main_app.show_metadata_action.setEnabled(False)
                            event.accept()

                        self.main_app.info_window.closeEvent = closeEvent
                        self.main_app.info_window.show()

                    else:
                        self.main_app._show_error("Not a valid subject file. Missing required attributes.")
                        return

            except Exception as e:
                self.main_app._show_error(f"Error loading subject file: {str(e)}")
                return

    def save_subject(self):
        """Save the current subject file"""
        if not self.main_app.current_subject_file:
            return self.save_subject_as()
        else:
            self.main_app.info_window._collect_data()
        try:
            # Logic to save data to current file
            # This is a placeholder - your actual save logic might be more complex
            self.main_app.modified = False
            self.main_app.statusBar().showMessage(f"Saved to {os.path.basename(self.main_app.current_subject_file)}")
            return True
        except Exception as e:
            self.main_app._show_error(f"Error saving subject: {str(e)}")
            return False

    def save_subject_notsave(self):
        """Save the current subject file"""
        if not self.main_app.current_subject_file:
            return self.save_subject_as()
        else:
            print("Saving subject without saving data")
            self.main_app.info_window._collect_data_notsave()
        try:
            self.main_app.modified = False
            self.main_app.statusBar().showMessage(f"Saved to {os.path.basename(self.main_app.current_subject_file)}")
            return True
        except Exception as e:
            self.main_app._show_error(f"Error saving subject: {str(e)}")
            return False

    def save_subject_as(self):
        """Save the subject file with a new name"""
        options = QFileDialog.Options()
        filename, _ = QFileDialog.getSaveFileName(
            self.main_app,
            "Save Subject As",
            "",
            "HDF5 Files (*.h5 *.hdf5);;All Files (*)",
            options=options
        )

        if filename:
            if not filename.endswith(".h5") and not filename.endswith(".hdf5"):
                filename += ".h5"

            self.main_app.current_subject_file = filename
            return self.save_subject()
        return False

    def save_subject_as_notsave(self):
        """Save the subject file with a new name"""
        options = QFileDialog.Options()
        filename, _ = QFileDialog.getSaveFileName(
            self.main_app,
            "Save Subject As",
            "",
            "HDF5 Files (*.h5 *.hdf5);;All Files (*)",
            options=options
        )

        if filename:
            if not filename.endswith(".h5") and not filename.endswith(".hdf5"):
                filename += ".h5"
            print("Saving subject without saving data")
            self.main_app.current_subject_file = filename
            return self.save_subject_notsave()
        return False

    def show_metadata(self):
        """Display metadata of the current subject"""
        if not self.main_app.current_subject_file:
            QMessageBox.information(self.main_app, "No Subject", "Please open or create a subject first.")
            return

        try:
            # Load metadata from the current file
            data, image_path = load_metadata(self.main_app.current_subject_file)

            if not data:
                QMessageBox.information(self.main_app, "No Metadata", "No metadata available for this subject.")
                return

            # Create a formatted text to display metadata
            metadata_text = "<h2>Subject Metadata</h2>"
            metadata_text += "<table style='border-collapse: collapse; width: 100%;'>"

            # Personal information section
            metadata_text += "<tr><th colspan='2' style='background-color: #f0f0f0; padding: 8px; text-align: left; border-bottom: 1px solid #ddd;'>Personal Information</th></tr>"

            # Add personal info fields if they exist
            for field in ["Name", "Last Name", "Age", "Weight", "Size"]:
                if field in data:
                    metadata_text += f"<tr><td style='padding: 8px; border-bottom: 1px solid #ddd;'><b>{field}</b></td>"
                    metadata_text += f"<td style='padding: 8px; border-bottom: 1px solid #ddd;'>{data[field]}</td></tr>"

            metadata_text += "<tr><th colspan='2' style='background-color: #f0f0f0; padding: 8px; text-align: left; border-bottom: 1px solid #ddd;'>Anthropometric Measurements</th></tr>"

            for field in ["Thigh length (cm)", "Shank length (cm)", "Upperarm length (cm)", "Forearm length (cm)"]:
                if field in data:
                    metadata_text += f"<tr><td style='padding: 8px; border-bottom: 1px solid #ddd;'><b>{field}</b></td>"
                    metadata_text += f"<td style='padding: 8px; border-bottom: 1px solid #ddd;'>{data[field]}</td></tr>"

            metadata_text += "<tr><th colspan='2' style='background-color: #f0f0f0; padding: 8px; text-align: left; border-bottom: 1px solid #ddd;'>Collection Information</th></tr>"

            if "collection_date" in data:
                metadata_text += f"<tr><td style='padding: 8px; border-bottom: 1px solid #ddd;'><b>Collection Date</b></td>"
                metadata_text += f"<td style='padding: 8px; border-bottom: 1px solid #ddd;'>{data['collection_date']}</td></tr>"

            # Add experimenter name if it exists
            if "experimenter_name" in data:
                metadata_text += f"<tr><td style='padding: 8px; border-bottom: 1px solid #ddd;'><b>Experimenter</b></td>"
                metadata_text += f"<td style='padding: 8px; border-bottom: 1px solid #ddd;'>{data['experimenter_name']}</td></tr>"

            metadata_text += "</table>"

            # Description if it exists
            if "Description" in data and data["Description"]:
                metadata_text += f"<h3>Description</h3><p>{data['Description']}</p>"

            # Display image if it exists
            if image_path and os.path.exists(image_path):
                # Create a dialog to display the metadata
                dialog = QDialog(self.main_app)
                dialog.setWindowTitle("Subject Metadata")
                dialog.setMinimumWidth(600)

                layout = QVBoxLayout(dialog)

                # Image at the top
                image_label = QLabel()
                pixmap = QPixmap(image_path)
                if not pixmap.isNull():
                    scaled_pixmap = pixmap.scaled(300, 300, Qt.KeepAspectRatio, Qt.SmoothTransformation)
                    image_label.setPixmap(scaled_pixmap)
                    image_label.setAlignment(Qt.AlignCenter)
                    layout.addWidget(image_label)

                # Metadata below
                metadata_browser = QTextEdit()
                metadata_browser.setReadOnly(True)
                metadata_browser.setHtml(metadata_text)
                layout.addWidget(metadata_browser)

                # Button at the bottom
                button_box = QWidget()
                button_layout = QHBoxLayout(button_box)
                close_button = QPushButton("Close")
                close_button.clicked.connect(dialog.accept)
                button_layout.addStretch()
                button_layout.addWidget(close_button)

                layout.addWidget(button_box)

                dialog.exec_()
            else:
                # Just show the metadata without an image
                metadata_dialog = QMessageBox()
                metadata_dialog.setWindowTitle("Subject Metadata")
                metadata_dialog.setTextFormat(Qt.RichText)
                metadata_dialog.setText(metadata_text)
                metadata_dialog.setStandardButtons(QMessageBox.Ok)
                metadata_dialog.exec_()

        except Exception as e:
            self.main_app._show_error(f"Error displaying metadata: {str(e)}")

    def show_about_dialog(self):
        """Show information about the software"""
        about_text = """
        <h1>Data Monitoring Software</h1>
        <p>Version 2.5.0</p>
        <p>An advanced monitoring tool for exoskeleton data.</p>
        <p>© 2025 Advanced Exoskeleton Research Laboratory</p>
        <p>For help and documentation, please visit our website or contact support.</p>
        """

        QMessageBox.about(self.main_app, "About Data Monitoring Software", about_text)

    def _create_action(self, text, slot=None, shortcut=None, icon=None, tip=None, checkable=False):
        """Create a QAction with the given properties"""
        action = QAction(text, self.main_app)
        if icon:
            action.setIcon(icon)
        if shortcut:
            action.setShortcut(shortcut)
        if tip:
            action.setToolTip(tip)
            action.setStatusTip(tip)
        if slot:
            action.triggered.connect(slot)
        if checkable:
            action.setCheckable(True)
        return action

    def _create_menubar(self):
        """Create the application menu bar"""
        menubar = self.main_app.menuBar()

        # File menu
        file_menu = menubar.addMenu('&File')

        # File menu actions
        create_subject_action = self._create_action(
            "&Create new subject",
            lambda: self.create_new_subject(),
            "Ctrl+N"
        )

        load_subject_action = self._create_action(
            "&Load existing subject",
            lambda: self.load_existing_subject(),
            "Ctrl+O",
            tip="Load an existing subject file"
        )

        self.save_subject_action = self._create_action(
            "&Save subject",
            lambda: self.save_subject_notsave(),
            "Ctrl+S",
            tip="Save the current subject"
        )

        self.save_subject_as_action = self._create_action(
            "Save subject &as...",
            lambda: self.save_subject_as_notsave(),
            "Ctrl+Shift+S",
            tip="Save the subject with a new name"
        )

        self.show_metadata_action = self._create_action(
            "&Show metadata",
            lambda: self.show_metadata(),
            "Ctrl+M",
            tip="Display subject metadata"
        )

        self.load_existing_trial = self._create_action(
            "Load existing trial",
            lambda: self.load_existing_subject(True),
            "Ctrl+F",
            tip="Load an existing trial"
        )

        self.Save_current_trial = self._create_action(
            "&Save current trial",
            lambda: self.show_metadata(),
            "Ctrl+M",
            tip="Save a current trial"
        )

        self.Save_current_trial_as = self._create_action(
            "&Save current trial as...",
            lambda: self.show_metadata(),
            "Ctrl+M",
            tip="Save current trial in a new file"
        )

        self.Save_current_plotas_image = self._create_action(
            "&Save current plotas image",
            lambda: self.show_metadata(),
            "Ctrl+M",
            tip="Save current plotas image"
        )

        exit_action = self._create_action(
            "E&xit",
            lambda: self.main_app.close,
            "Alt+F4",
            tip="Exit the application"
        )

        # Add actions to file menu
        file_menu.addAction(create_subject_action)
        file_menu.addAction(load_subject_action)
        file_menu.addSeparator()
        file_menu.addAction(self.save_subject_action)
        file_menu.addAction(self.save_subject_as_action)
        file_menu.addSeparator()
        file_menu.addAction(self.load_existing_trial)
        file_menu.addAction(self.Save_current_trial)
        file_menu.addAction(self.Save_current_trial_as)
        file_menu.addAction(self.Save_current_plotas_image)
        file_menu.addSeparator()
        file_menu.addAction(self.show_metadata_action)
        file_menu.addSeparator()
        file_menu.addAction(exit_action)

        # Help menu
        help_menu = menubar.addMenu('&Help')

        # Help menu actions
        about_action = self._create_action(
            "&About",
            lambda: self.show_about_dialog(),
            tip="About the application"
        )

        # Add actions to help menu
        help_menu.addAction(about_action)

        # Initially disable actions that require an open file
        self.Save_current_trial.setEnabled(False)
        self.Save_current_trial_as.setEnabled(False)
        self.Save_current_plotas_image.setEnabled(False)

        self.save_subject_action.setEnabled(False)
        self.save_subject_as_action.setEnabled(False)
<<<<<<< HEAD
        self.show_metadata_action.setEnabled(False)


    def _all_false_or_true(self, boold):
        self.create_subject_action.setEnabled(boold)
        self.load_subject_action.setEnabled(boold)
        self.save_subject_action.setEnabled(boold)
        self.save_subject_as_action.setEnabled(boold)
        self.load_existing_trial.setEnabled(boold)
        self.Save_current_trial.setEnabled(boold)
        self.Save_current_trial_as.setEnabled(boold)
        self.Save_current_plotas_image.setEnabled(boold)
        self.show_metadata_action.setEnabled(boold)
        self.exit_action.setEnabled(boold)
=======
        self.show_metadata_action.setEnabled(False)
>>>>>>> d3bddf53
<|MERGE_RESOLUTION|>--- conflicted
+++ resolved
@@ -444,7 +444,6 @@
 
         self.save_subject_action.setEnabled(False)
         self.save_subject_as_action.setEnabled(False)
-<<<<<<< HEAD
         self.show_metadata_action.setEnabled(False)
 
 
@@ -458,7 +457,4 @@
         self.Save_current_trial_as.setEnabled(boold)
         self.Save_current_plotas_image.setEnabled(boold)
         self.show_metadata_action.setEnabled(boold)
-        self.exit_action.setEnabled(boold)
-=======
-        self.show_metadata_action.setEnabled(False)
->>>>>>> d3bddf53
+        self.exit_action.setEnabled(boold)